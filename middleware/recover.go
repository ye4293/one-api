--- conflicted
+++ resolved
@@ -2,16 +2,11 @@
 
 import (
 	"fmt"
-<<<<<<< HEAD
-=======
-	"github.com/gin-gonic/gin"
-	"github.com/songquanpeng/one-api/common"
-	"github.com/songquanpeng/one-api/common/logger"
->>>>>>> a90161cf
 	"net/http"
 	"runtime/debug"
 
 	"github.com/gin-gonic/gin"
+	"github.com/songquanpeng/one-api/common"
 	"github.com/songquanpeng/one-api/common/logger"
 )
 
@@ -27,11 +22,7 @@
 				logger.Errorf(ctx, fmt.Sprintf("request body: %s", string(body)))
 				c.JSON(http.StatusInternalServerError, gin.H{
 					"error": gin.H{
-<<<<<<< HEAD
 						"message": fmt.Sprintf("Panic detected, error: %v. Please submit send email help@ezlinkai.com", err),
-=======
-						"message": fmt.Sprintf("Panic detected, error: %v. Please submit an issue with the related log here: https://github.com/songquanpeng/one-api", err),
->>>>>>> a90161cf
 						"type":    "one_api_panic",
 					},
 				})
