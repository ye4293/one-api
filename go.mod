--- conflicted
+++ resolved
@@ -49,14 +49,8 @@
 	github.com/gorilla/securecookie v1.1.2 // indirect
 	github.com/gorilla/sessions v1.2.2 // indirect
 	github.com/jackc/pgpassfile v1.0.0 // indirect
-<<<<<<< HEAD
-	github.com/jackc/pgservicefile v0.0.0-20231201235250-de7065d80cb9 // indirect
-	github.com/jackc/pgx/v5 v5.5.5 // indirect
-=======
 	github.com/jackc/pgservicefile v0.0.0-20221227161230-091c0ba34f0a // indirect
 	github.com/jackc/pgx/v5 v5.5.4 // indirect
-	github.com/jackc/puddle/v2 v2.2.1 // indirect
->>>>>>> c285e000
 	github.com/jinzhu/inflection v1.0.0 // indirect
 	github.com/jinzhu/now v1.1.5 // indirect
 	github.com/json-iterator/go v1.1.12 // indirect
@@ -70,18 +64,10 @@
 	github.com/pmezard/go-difflib v1.0.0 // indirect
 	github.com/rs/cors/wrapper/gin v0.0.0-20240228164225-8d33ca4794ea
 	github.com/twitchyliquid64/golang-asm v0.15.1 // indirect
-<<<<<<< HEAD
 	github.com/ugorji/go/codec v1.2.12 // indirect
 	golang.org/x/arch v0.7.0 // indirect
-	golang.org/x/net v0.22.0 // indirect
+	golang.org/x/net v0.21.0 // indirect
 	golang.org/x/sys v0.18.0 // indirect
-=======
-	github.com/ugorji/go/codec v1.2.11 // indirect
-	golang.org/x/arch v0.3.0 // indirect
-	golang.org/x/net v0.17.0 // indirect
-	golang.org/x/sync v0.1.0 // indirect
-	golang.org/x/sys v0.15.0 // indirect
->>>>>>> c285e000
 	golang.org/x/text v0.14.0 // indirect
 	google.golang.org/protobuf v1.33.0 // indirect
 	gopkg.in/yaml.v3 v3.0.1 // indirect
