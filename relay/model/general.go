--- conflicted
+++ resolved
@@ -9,12 +9,6 @@
 	Model            string          `json:"model,omitempty"`
 	FrequencyPenalty float64         `json:"frequency_penalty,omitempty"`
 	MaxTokens        int             `json:"max_tokens,omitempty"`
-<<<<<<< HEAD
-	Temperature      float64         `json:"temperature,omitempty"`
-	TopP             float64         `json:"top_p,omitempty"`
-	TopK             int             `json:"top_k,omitempty"`
-=======
->>>>>>> a9c464ec
 	N                int             `json:"n,omitempty"`
 	PresencePenalty  float64         `json:"presence_penalty,omitempty"`
 	ResponseFormat   *ResponseFormat `json:"response_format,omitempty"`
