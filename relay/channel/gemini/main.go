--- conflicted
+++ resolved
@@ -335,27 +335,16 @@
 }
 
 type UsageMetadata struct {
-<<<<<<< HEAD
 	PromptTokenCount     int `json:"promptTokenCount"`
 	CandidatesTokenCount int `json:"candidatesTokenCount"`
 	TotalTokenCount      int `json:"totalTokenCount"`
 	ThoughtsTokenCount   int `json:"thoughtsTokenCount,omitempty"`
 	ToolUsePromptTokenCount int `json:"toolUsePromptTokenCount,omitempty"`
 	CachedContentTokenCount        int `json:"cachedContentTokenCount,omitempty"`
-	PromptTokensDetails  []GeminiPromptTokensDetails `json:"promptTokensDetails"`
-}
-type GeminiPromptTokensDetails struct {
-=======
-	PromptTokenCount        int            `json:"promptTokenCount"`
-	CandidatesTokenCount    int            `json:"candidatesTokenCount"`
-	TotalTokenCount         int            `json:"totalTokenCount"`
-	ThoughtsTokenCount      int            `json:"thoughtsTokenCount,omitempty"`
 	PromptTokensDetails     []TokenDetails `json:"promptTokensDetails,omitempty"`
 	CandidatesTokensDetails []TokenDetails `json:"candidatesTokensDetails,omitempty"`
 }
-
 type TokenDetails struct {
->>>>>>> 9d50319b
 	Modality   string `json:"modality"`
 	TokenCount int    `json:"tokenCount"`
 }
