package controller

import (
	"bytes"
	"encoding/json"
	"errors"
	"fmt"
	"io"
	"math"
	"net/http"
	"strings"
	"time"

	"github.com/songquanpeng/one-api/common"
	"github.com/songquanpeng/one-api/common/logger"
	"github.com/songquanpeng/one-api/model"
	"github.com/songquanpeng/one-api/relay/channel/openai"
	"github.com/songquanpeng/one-api/relay/constant"
	relaymodel "github.com/songquanpeng/one-api/relay/model"
	"github.com/songquanpeng/one-api/relay/util"

	"github.com/gin-gonic/gin"
)

func isWithinRange(element string, value int) bool {
	if _, ok := constant.DalleGenerationImageAmounts[element]; !ok {
		return false
	}
	min := constant.DalleGenerationImageAmounts[element][0]
	max := constant.DalleGenerationImageAmounts[element][1]

	return value >= min && value <= max
}

func RelayImageHelper(c *gin.Context, relayMode int) *relaymodel.ErrorWithStatusCode {
<<<<<<< HEAD
	imageModel := "dall-e-2"
	imageSize := "1024x1024"

	startTime := time.Now()

	tokenId := c.GetInt("token_id")
	channelType := c.GetInt("channel")
	channelId := c.GetInt("channel_id")
	userId := c.GetInt("id")
	group := c.GetString("group")

	var imageRequest openai.ImageRequest
	err := common.UnmarshalBodyReusable(c, &imageRequest)
=======
	ctx := c.Request.Context()
	meta := util.GetRelayMeta(c)
	imageRequest, err := getImageRequest(c, meta.Mode)
>>>>>>> 10a926b8
	if err != nil {
		logger.Errorf(ctx, "getImageRequest failed: %s", err.Error())
		return openai.ErrorWrapper(err, "invalid_image_request", http.StatusBadRequest)
	}

	// map model name
	var isModelMapped bool
	meta.OriginModelName = imageRequest.Model
	imageRequest.Model, isModelMapped = util.GetMappedModelName(imageRequest.Model, meta.ModelMapping)
	meta.ActualModelName = imageRequest.Model

	// model validation
	bizErr := validateImageRequest(imageRequest, meta)
	if bizErr != nil {
		return bizErr
	}

	imageCostRatio, err := getImageCostRatio(imageRequest)
	if err != nil {
		return openai.ErrorWrapper(err, "get_image_cost_ratio_failed", http.StatusInternalServerError)
	}

	requestURL := c.Request.URL.String()
	fullRequestURL := util.GetFullRequestURL(meta.BaseURL, requestURL, meta.ChannelType)
	if meta.ChannelType == common.ChannelTypeAzure {
		// https://learn.microsoft.com/en-us/azure/ai-services/openai/dall-e-quickstart?tabs=dalle3%2Ccommand-line&pivots=rest-api
		apiVersion := util.GetAzureAPIVersion(c)
		// https://{resource_name}.openai.azure.com/openai/deployments/dall-e-3/images/generations?api-version=2023-06-01-preview
		fullRequestURL = fmt.Sprintf("%s/openai/deployments/%s/images/generations?api-version=%s", meta.BaseURL, imageRequest.Model, apiVersion)
	}

	var requestBody io.Reader
	if isModelMapped || meta.ChannelType == common.ChannelTypeAzure { // make Azure channel request body
		jsonStr, err := json.Marshal(imageRequest)
		if err != nil {
			return openai.ErrorWrapper(err, "marshal_image_request_failed", http.StatusInternalServerError)
		}
		requestBody = bytes.NewBuffer(jsonStr)
	} else {
		requestBody = c.Request.Body
	}

	modelRatio := common.GetModelRatio(imageRequest.Model)
	groupRatio := common.GetGroupRatio(meta.Group)
	ratio := modelRatio * groupRatio
	userQuota, err := model.CacheGetUserQuota(meta.UserId)

	quota := int(ratio*imageCostRatio*1000) * imageRequest.N

	if userQuota-quota < 0 {
		return openai.ErrorWrapper(errors.New("user quota is not enough"), "insufficient_user_quota", http.StatusForbidden)
	}

	req, err := http.NewRequest(c.Request.Method, fullRequestURL, requestBody)
	if err != nil {
		return openai.ErrorWrapper(err, "new_request_failed", http.StatusInternalServerError)
	}
	token := c.Request.Header.Get("Authorization")
	if meta.ChannelType == common.ChannelTypeAzure { // Azure authentication
		token = strings.TrimPrefix(token, "Bearer ")
		req.Header.Set("api-key", token)
	} else {
		req.Header.Set("Authorization", token)
	}

	req.Header.Set("Content-Type", c.Request.Header.Get("Content-Type"))
	req.Header.Set("Accept", c.Request.Header.Get("Accept"))

	resp, err := util.HTTPClient.Do(req)
	if err != nil {
		return openai.ErrorWrapper(err, "do_request_failed", http.StatusInternalServerError)
	}

	err = req.Body.Close()
	if err != nil {
		return openai.ErrorWrapper(err, "close_request_body_failed", http.StatusInternalServerError)
	}
	err = c.Request.Body.Close()
	if err != nil {
		return openai.ErrorWrapper(err, "close_request_body_failed", http.StatusInternalServerError)
	}
	var imageResponse openai.ImageResponse

<<<<<<< HEAD
=======
	defer func(ctx context.Context) {
		if resp.StatusCode != http.StatusOK {
			return
		}
		err := model.PostConsumeTokenQuota(meta.TokenId, quota)
		if err != nil {
			logger.SysError("error consuming token remain quota: " + err.Error())
		}
		err = model.CacheUpdateUserQuota(meta.UserId)
		if err != nil {
			logger.SysError("error update user quota cache: " + err.Error())
		}
		if quota != 0 {
			tokenName := c.GetString("token_name")
			logContent := fmt.Sprintf("模型倍率 %.2f，分组倍率 %.2f", modelRatio, groupRatio)
			model.RecordConsumeLog(ctx, meta.UserId, meta.ChannelId, 0, 0, imageRequest.Model, tokenName, quota, logContent)
			model.UpdateUserUsedQuotaAndRequestCount(meta.UserId, quota)
			channelId := c.GetInt("channel_id")
			model.UpdateChannelUsedQuota(channelId, quota)
		}
	}(c.Request.Context())

>>>>>>> 10a926b8
	responseBody, err := io.ReadAll(resp.Body)

	if err != nil {
		return openai.ErrorWrapper(err, "read_response_body_failed", http.StatusInternalServerError)
	}
	err = resp.Body.Close()
	if err != nil {
		return openai.ErrorWrapper(err, "close_response_body_failed", http.StatusInternalServerError)
	}
	err = json.Unmarshal(responseBody, &imageResponse)
	if err != nil {
		return openai.ErrorWrapper(err, "unmarshal_response_body_failed", http.StatusInternalServerError)
	}

	resp.Body = io.NopCloser(bytes.NewBuffer(responseBody))

	for k, v := range resp.Header {
		c.Writer.Header().Set(k, v[0])
	}
	c.Writer.WriteHeader(resp.StatusCode)

	defer resp.Body.Close()

	// 将响应体内容写入到客户端
	_, err = io.Copy(c.Writer, resp.Body)
	if err != nil {
		return openai.ErrorWrapper(err, "copy_response_body_failed", http.StatusInternalServerError)
	}

	if resp.StatusCode == http.StatusOK {
		// 执行扣费逻辑
		err := model.PostConsumeTokenQuota(tokenId, quota)
		if err != nil {
			logger.SysError("error consuming token remain quota: " + err.Error())
		}
		err = model.CacheUpdateUserQuota(userId)
		if err != nil {
			logger.SysError("error update user quota cache: " + err.Error())
		}
		if quota != 0 {
			tokenName := c.GetString("token_name")
			logContent := fmt.Sprintf("模型倍率 %.2f，分组倍率 %.2f", modelRatio, groupRatio)
			rowDuration := time.Since(startTime).Seconds() // 计算总耗时
			duration := math.Round(rowDuration*1000) / 1000
			model.RecordConsumeLog(c.Request.Context(), userId, channelId, 0, 0, imageModel, tokenName, quota, logContent, duration)
			model.UpdateUserUsedQuotaAndRequestCount(userId, quota)
			channelId := c.GetInt("channel_id")
			model.UpdateChannelUsedQuota(channelId, quota)
		}
	}

	return nil
}<|MERGE_RESOLUTION|>--- conflicted
+++ resolved
@@ -2,6 +2,7 @@
 
 import (
 	"bytes"
+	"context"
 	"encoding/json"
 	"errors"
 	"fmt"
@@ -31,27 +32,11 @@
 
 	return value >= min && value <= max
 }
-
 func RelayImageHelper(c *gin.Context, relayMode int) *relaymodel.ErrorWithStatusCode {
-<<<<<<< HEAD
-	imageModel := "dall-e-2"
-	imageSize := "1024x1024"
-
 	startTime := time.Now()
-
-	tokenId := c.GetInt("token_id")
-	channelType := c.GetInt("channel")
-	channelId := c.GetInt("channel_id")
-	userId := c.GetInt("id")
-	group := c.GetString("group")
-
-	var imageRequest openai.ImageRequest
-	err := common.UnmarshalBodyReusable(c, &imageRequest)
-=======
 	ctx := c.Request.Context()
 	meta := util.GetRelayMeta(c)
 	imageRequest, err := getImageRequest(c, meta.Mode)
->>>>>>> 10a926b8
 	if err != nil {
 		logger.Errorf(ctx, "getImageRequest failed: %s", err.Error())
 		return openai.ErrorWrapper(err, "invalid_image_request", http.StatusBadRequest)
@@ -135,8 +120,6 @@
 	}
 	var imageResponse openai.ImageResponse
 
-<<<<<<< HEAD
-=======
 	defer func(ctx context.Context) {
 		if resp.StatusCode != http.StatusOK {
 			return
@@ -150,16 +133,17 @@
 			logger.SysError("error update user quota cache: " + err.Error())
 		}
 		if quota != 0 {
+			rowDuration := time.Since(startTime).Seconds()
+			duration := math.Round(rowDuration*1000) / 1000
 			tokenName := c.GetString("token_name")
 			logContent := fmt.Sprintf("模型倍率 %.2f，分组倍率 %.2f", modelRatio, groupRatio)
-			model.RecordConsumeLog(ctx, meta.UserId, meta.ChannelId, 0, 0, imageRequest.Model, tokenName, quota, logContent)
+			model.RecordConsumeLog(ctx, meta.UserId, meta.ChannelId, 0, 0, imageRequest.Model, tokenName, quota, logContent, duration)
 			model.UpdateUserUsedQuotaAndRequestCount(meta.UserId, quota)
 			channelId := c.GetInt("channel_id")
 			model.UpdateChannelUsedQuota(channelId, quota)
 		}
 	}(c.Request.Context())
 
->>>>>>> 10a926b8
 	responseBody, err := io.ReadAll(resp.Body)
 
 	if err != nil {
@@ -181,35 +165,13 @@
 	}
 	c.Writer.WriteHeader(resp.StatusCode)
 
-	defer resp.Body.Close()
-
-	// 将响应体内容写入到客户端
 	_, err = io.Copy(c.Writer, resp.Body)
 	if err != nil {
 		return openai.ErrorWrapper(err, "copy_response_body_failed", http.StatusInternalServerError)
 	}
-
-	if resp.StatusCode == http.StatusOK {
-		// 执行扣费逻辑
-		err := model.PostConsumeTokenQuota(tokenId, quota)
-		if err != nil {
-			logger.SysError("error consuming token remain quota: " + err.Error())
-		}
-		err = model.CacheUpdateUserQuota(userId)
-		if err != nil {
-			logger.SysError("error update user quota cache: " + err.Error())
-		}
-		if quota != 0 {
-			tokenName := c.GetString("token_name")
-			logContent := fmt.Sprintf("模型倍率 %.2f，分组倍率 %.2f", modelRatio, groupRatio)
-			rowDuration := time.Since(startTime).Seconds() // 计算总耗时
-			duration := math.Round(rowDuration*1000) / 1000
-			model.RecordConsumeLog(c.Request.Context(), userId, channelId, 0, 0, imageModel, tokenName, quota, logContent, duration)
-			model.UpdateUserUsedQuotaAndRequestCount(userId, quota)
-			channelId := c.GetInt("channel_id")
-			model.UpdateChannelUsedQuota(channelId, quota)
-		}
+	err = resp.Body.Close()
+	if err != nil {
+		return openai.ErrorWrapper(err, "close_response_body_failed", http.StatusInternalServerError)
 	}
-
 	return nil
 }