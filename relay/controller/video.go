package controller

import (
	"bytes"
	"context"
	"encoding/base64"
	"encoding/json"
	"errors"
	"fmt"
	"io"
	"log"
	"mime/multipart"
	"net/http"
	"strconv"
	"strings"
	"time"

	"github.com/gin-gonic/gin"
	"github.com/golang-jwt/jwt"
	"github.com/songquanpeng/one-api/common"
	"github.com/songquanpeng/one-api/common/config"
	"github.com/songquanpeng/one-api/common/helper"
	"github.com/songquanpeng/one-api/common/logger"
	dbmodel "github.com/songquanpeng/one-api/model"
	"github.com/songquanpeng/one-api/relay/channel/doubao"
	"github.com/songquanpeng/one-api/relay/channel/keling"
	"github.com/songquanpeng/one-api/relay/channel/luma"
	"github.com/songquanpeng/one-api/relay/channel/openai"
	"github.com/songquanpeng/one-api/relay/channel/pixverse"
	"github.com/songquanpeng/one-api/relay/channel/runway"
	"github.com/songquanpeng/one-api/relay/channel/vertexai"
	"github.com/songquanpeng/one-api/relay/channel/viggle"
	"github.com/songquanpeng/one-api/relay/model"
	"github.com/songquanpeng/one-api/relay/util"
)

func DoVideoRequest(c *gin.Context, modelName string) *model.ErrorWithStatusCode {
	ctx := c.Request.Context()
	var videoRequest model.VideoRequest
	err := common.UnmarshalBodyReusable(c, &videoRequest)
	meta := util.GetRelayMeta(c)
	if err != nil {
		return openai.ErrorWrapper(err, "invalid_text_request", http.StatusBadRequest)
	}

	if modelName == "video-01" ||
		modelName == "video-01-live2d" ||
		modelName == "S2V-01" ||
		modelName == "T2V-01" ||
		modelName == "I2V-01" ||
		modelName == "T2V-01-Director" ||
		modelName == "I2V-01-Director" ||
		modelName == "I2V-01-live" {
		return handleMinimaxVideoRequest(c, ctx, videoRequest, meta)
	} else if modelName == "cogvideox" {
		return handleZhipuVideoRequest(c, ctx, videoRequest, meta)
	} else if strings.HasPrefix(modelName, "kling") {
		return handleKelingVideoRequest(c, ctx, meta)
	} else if modelName == "gen3a_turbo" {
		return handleRunwayVideoRequest(c, ctx, videoRequest, meta)
	} else if strings.HasPrefix(modelName, "luma") {
		return handleLumaVideoRequest(c, ctx, videoRequest, meta)
	} else if modelName == "viggle" {
		return handleViggleVideoRequest(c, ctx, videoRequest, meta)
	} else if modelName == "v3.5" {
		return handlePixverseVideoRequest(c, ctx, videoRequest, meta)
<<<<<<< HEAD
	} else if strings.HasPrefix(modelName, "Doubao") {
		return handleDoubaoVideoRequest(c, ctx, videoRequest, meta)
	} else if strings.HasPrefix(modelName, "veo") {
		return handleVeoVideoRequest(c, ctx, videoRequest, meta)
=======
	} else if strings.HasPrefix(modelName, "doubao") {
		return handleDoubaoVideoRequest(c, ctx, meta)
>>>>>>> cfebb950
	} else {
		return openai.ErrorWrapper(fmt.Errorf("Unsupported model"), "unsupported_model", http.StatusBadRequest)
	}
}

<<<<<<< HEAD
func handleDoubaoVideoRequest(c *gin.Context, ctx context.Context, videoRequest model.VideoRequest, meta *util.RelayMeta) *model.ErrorWithStatusCode {
	// channel, err := dbmodel.GetChannelById(meta.ChannelId, true)
	// if err != nil {
	// 	return openai.ErrorWrapper(err, "get_channel_error", http.StatusInternalServerError)
	// }

	// var fullRequestUrl string

	return openai.ErrorWrapper(fmt.Errorf("Unsupported model"), "unsupported_model", http.StatusBadRequest)

}

func handleVeoVideoRequest(c *gin.Context, ctx context.Context, videoRequest model.VideoRequest, meta *util.RelayMeta) *model.ErrorWithStatusCode {

	var fullRequestUrl string
	region := meta.Config.Region

	if region == "global" {
		fullRequestUrl = fmt.Sprintf("https://aiplatform.googleapis.com/v1/projects/%s/locations/global/publishers/google/models/%s:predictLongRunning", meta.Config.VertexAIProjectID, meta.OriginModelName)
	} else {
		fullRequestUrl = fmt.Sprintf("https://%s-aiplatform.googleapis.com/v1/projects/%s/locations/%s/publishers/google/models/%s:predictLongRunning", region, meta.Config.VertexAIProjectID, region, meta.OriginModelName)
	}

	// 打印URL信息
	log.Printf("=== VEO URL INFO ===")
	log.Printf("Full Request URL: %s", fullRequestUrl)
	log.Printf("Project ID: %s", meta.Config.VertexAIProjectID)
	log.Printf("Model Name: %s", meta.ActualModelName)
	log.Printf("Region: %s", region)

	// 读取原始请求体
	var reqBody map[string]interface{}
	if err := common.UnmarshalBodyReusable(c, &reqBody); err != nil {
		log.Printf("Error unmarshaling request body: %v", err)
		return openai.ErrorWrapper(err, "invalid_request_body", http.StatusBadRequest)
	}

	// 打印原始请求体
	log.Printf("Original Request Body: %+v", reqBody)

	// 删除model参数（如果存在）
	if _, exists := reqBody["model"]; exists {
		log.Printf("Removing 'model' parameter from request body")
		delete(reqBody, "model")
	}

	// 检查parameters字段
	params, ok := reqBody["parameters"].(map[string]interface{})
	if !ok {
		params = make(map[string]interface{})
	}

	// 处理generateAudio
	if generateAudio, ok := params["generateAudio"]; ok {
		c.Set("generateAudio", generateAudio)
		log.Printf("Found generateAudio parameter: %v", generateAudio)
	}

	// 处理durationSeconds
	duration := 8
	if v, ok := params["durationSeconds"]; ok {
		// 允许int/float64/string三种类型
		switch val := v.(type) {
		case float64:
			duration = int(val)
		case int:
			duration = val
		case string:
			if d, err := strconv.Atoi(val); err == nil {
				duration = d
			}
		}
		log.Printf("Found durationSeconds parameter: %v (converted to: %d)", v, duration)
	} else {
		params["durationSeconds"] = duration
		log.Printf("Setting default durationSeconds: %d", duration)
	}
	c.Set("durationSeconds", duration)

	// 更新parameters
	reqBody["parameters"] = params

	// 打印最终请求体
	log.Printf("Final Request Body: %+v", reqBody)

	// 重新序列化
	jsonData, err := json.Marshal(reqBody)
=======
func handleDoubaoVideoRequest(c *gin.Context, ctx context.Context, meta *util.RelayMeta) *model.ErrorWithStatusCode {

	// 读取原始请求体
	bodyBytes, err := io.ReadAll(c.Request.Body)
	if err != nil {
		return openai.ErrorWrapper(err, "read_request_body_failed", http.StatusBadRequest)
	}

	// 恢复请求体
	c.Request.Body = io.NopCloser(bytes.NewBuffer(bodyBytes))

	// 解析为豆包请求格式
	var doubaoRequest doubao.DoubaoVideoRequest
	if err := json.Unmarshal(bodyBytes, &doubaoRequest); err != nil {
		return openai.ErrorWrapper(err, "parse_doubao_request_failed", http.StatusBadRequest)
	}
	log.Printf("doubao-request-data: %+v", doubaoRequest)
	log.Printf("doubao-model-name: %s", doubaoRequest.Model)

	// 验证必填参数
	if doubaoRequest.Model == "" {
		return openai.ErrorWrapper(
			fmt.Errorf("model is required"),
			"invalid_request_error",
			http.StatusBadRequest,
		)
	}

	if len(doubaoRequest.Content) == 0 {
		return openai.ErrorWrapper(
			fmt.Errorf("content is required"),
			"invalid_request_error",
			http.StatusBadRequest,
		)
	}
	//     doubaoRequest.CallbackURL = config.ServerAddress + "/api/v3/contents/generations/tasks/" + doubaoRequest.ID
	// 构建请求URL - 匹配豆包实际API端点
	baseUrl := meta.BaseURL
	fullRequestUrl := baseUrl + "/api/v3/contents/generations/tasks"
	log.Printf("fullRequestUrl: %s", fullRequestUrl)
	// 序列化请求
	jsonData, err := json.Marshal(doubaoRequest)

	if err != nil {
		return openai.ErrorWrapper(err, "marshal_request_failed", http.StatusInternalServerError)
	}

	// 发送请求并处理响应
	return sendRequestDoubaoAndHandleResponse(c, ctx, fullRequestUrl, jsonData, meta, doubaoRequest.Model)
}
func sendRequestDoubaoAndHandleResponse(c *gin.Context, ctx context.Context, fullRequestUrl string, jsonData []byte, meta *util.RelayMeta, modelName string) *model.ErrorWithStatusCode {
	channel, err := dbmodel.GetChannelById(meta.ChannelId, true)
>>>>>>> cfebb950
	if err != nil {
		log.Printf("Error marshaling final request body: %v", err)
		return openai.ErrorWrapper(err, "json_marshal_error", http.StatusInternalServerError)
	}
	//预扣0.1 后续处理完多退少补
	quota := int64(1 * config.QuotaPerUnit)
	userQuota,err:= dbmodel.CacheGetUserQuota(ctx,meta.UserId)
	if err != nil {
		return openai.ErrorWrapper(err, "create_request_error", http.StatusInternalServerError)
	}
    if userQuota - quota < 0 {
		return openai.ErrorWrapper(err, "User balance is not enough", http.StatusBadRequest)
	}
	// 创建请求
	req, err := http.NewRequest("POST", fullRequestUrl, bytes.NewBuffer(jsonData))
	if err != nil {
		return openai.ErrorWrapper(err, "create_request_error", http.StatusInternalServerError)
	}

<<<<<<< HEAD
	log.Printf("Final JSON Data: %s", string(jsonData))

	// 发送请求并处理响应
	return sendRequestAndHandleVeoResponse(c, ctx, fullRequestUrl, jsonData, meta, meta.ActualModelName)
}

func sendRequestAndHandleVeoResponse(c *gin.Context, ctx context.Context, fullRequestUrl string, jsonData []byte, meta *util.RelayMeta, modelName string) *model.ErrorWithStatusCode {

	// 创建VertexAI适配器实例
	var credentials vertexai.Credentials
	if err := json.Unmarshal([]byte(meta.Config.VertexAIADC), &credentials); err != nil {
		log.Printf("Error unmarshaling credentials: %v", err)
		return openai.ErrorWrapper(err, "invalid_credentials", http.StatusInternalServerError)
	}

	adaptor := &vertexai.Adaptor{
		AccountCredentials: credentials,
	}

	// 获取访问令牌
	accessToken, err := vertexai.GetAccessToken(adaptor, meta)
	if err != nil {
		log.Printf("Error getting access token: %v", err)
		return openai.ErrorWrapper(err, "get_access_token_error", http.StatusInternalServerError)
	}

	// 打印请求信息
	log.Printf("=== VEO REQUEST INFO ===")
	log.Printf("Request URL: %s", fullRequestUrl)
	log.Printf("Model Name: %s", modelName)
	log.Printf("Request Body: %s", string(jsonData))

	// 安全地打印访问令牌的前几个字符
	tokenPreview := accessToken
	if len(accessToken) > 20 {
		tokenPreview = accessToken[:20] + "..."
	}
	log.Printf("Access Token preview: %s", tokenPreview)

	// 创建HTTP请求
	req, err := http.NewRequest("POST", fullRequestUrl, bytes.NewBuffer(jsonData))
	if err != nil {
		log.Printf("Error creating HTTP request: %v", err)
		return openai.ErrorWrapper(err, "create_request_error", http.StatusInternalServerError)
	}

	// 设置请求头
	req.Header.Set("Content-Type", "application/json")
	req.Header.Set("Authorization", "Bearer "+accessToken)

	// 打印请求头信息
	log.Printf("Request Headers: %+v", req.Header)

	// 发送请求
	client := &http.Client{}
	resp, err := client.Do(req)
	if err != nil {
		log.Printf("Error sending HTTP request: %v", err)
		return openai.ErrorWrapper(err, "request_error", http.StatusInternalServerError)
	}
	defer resp.Body.Close()

	// 打印响应状态
	log.Printf("=== VEO RESPONSE INFO ===")
	log.Printf("Response Status Code: %d", resp.StatusCode)
	log.Printf("Response Headers: %+v", resp.Header)

	// 读取响应体
	body, err := io.ReadAll(resp.Body)
	if err != nil {
		log.Printf("Error reading response body: %v", err)
		return openai.ErrorWrapper(err, "read_response_error", http.StatusInternalServerError)
	}

	// 打印完整响应体
	log.Printf("Response Body: %s", string(body))

	// 解析响应
	var veoResponse map[string]interface{}
	err = json.Unmarshal(body, &veoResponse)
	if err != nil {
		log.Printf("Error parsing response JSON: %v", err)
		log.Printf("Raw response body: %s", string(body))
		return openai.ErrorWrapper(err, "response_parse_error", http.StatusInternalServerError)
	}

	// 打印解析后的响应结构
	log.Printf("Parsed Response: %+v", veoResponse)

	// 处理响应
	result := handleVeoVideoResponse(c, ctx, veoResponse, body, meta, modelName, resp.StatusCode)

	log.Printf("=== VEO REQUEST COMPLETED ===")

	return result
}

func handleVeoVideoResponse(c *gin.Context, ctx context.Context, veoResponse map[string]interface{}, body []byte, meta *util.RelayMeta, modelName string, statusCode int) *model.ErrorWithStatusCode {
	if statusCode == 200 {
		// 从响应中提取任务ID或操作名称
		var taskId string
		if name, ok := veoResponse["name"].(string); ok {
			taskId = name
		}

		// 获取存储的参数
		generateAudio, _ := c.Get("generateAudio")
		durationSeconds := c.GetInt("durationSeconds")

		// 计算配额 - 这里需要根据generateAudio和durationSeconds来计算
		quota := calculateVeoQuota(meta, modelName, generateAudio, durationSeconds)

		// 创建视频日志
		err := CreateVideoLog("vertexai", taskId, meta, "", strconv.Itoa(durationSeconds), "", "", quota)
		if err != nil {
			return openai.ErrorWrapper(
				fmt.Errorf("API error: %s", err),
				"api_error",
				http.StatusBadRequest,
			)
		}

		// 创建通用响应
		generalResponse := model.GeneralVideoResponse{
			TaskId:     taskId,
			Message:    "Request submitted successfully",
			TaskStatus: "succeed",
		}

=======
	// 设置请求头
	req.Header.Set("Content-Type", "application/json")
	req.Header.Set("Authorization", "Bearer "+channel.Key)
	log.Printf("doubao-response-Authorization: %s", channel.Key)
	// 发送请求
	client := &http.Client{}
	resp, err := client.Do(req)
	if err != nil {
		return openai.ErrorWrapper(err, "request_error", http.StatusInternalServerError)
	}
	defer resp.Body.Close()

	// 读取响应
	body, err := io.ReadAll(resp.Body)
	if err != nil {
		return openai.ErrorWrapper(err, "read_response_error", http.StatusInternalServerError)
	}
	log.Printf("doubao-response-Authorization: %s", body)
	// 解析响应
	var doubaoResponse doubao.DoubaoVideoResponse
	if err := json.Unmarshal(body, &doubaoResponse); err != nil {
		return openai.ErrorWrapper(err, "parse_response_error", http.StatusInternalServerError)
	}
	log.Printf("doubao-response-json-data: %v", doubaoResponse)
	doubaoResponse.StatusCode = resp.StatusCode
	return handleDoubaoVideoResponse(c, ctx, doubaoResponse, body, meta, modelName,quota)
}
func handleDoubaoVideoResponse(c *gin.Context, ctx context.Context, doubaoResponse doubao.DoubaoVideoResponse, body []byte, meta *util.RelayMeta, modelName string, quota int64) *model.ErrorWithStatusCode {
	switch doubaoResponse.StatusCode {
	case 200:
		// 解析模型参数来确定视频参数
		duration := "5"         // 默认5秒
		mode := "text-to-video" // 默认模式

		//		// 先计算quota - 修复函数调用，改为基于视频规格的计费
		//quota := calculateQuotaForDoubaoVideo(meta, modelName, mode, duration, c)


		// 创建 GeneralVideoResponse 结构体
		generalResponse := model.GeneralVideoResponse{
			TaskId:     doubaoResponse.ID,
			Message:    "",
			TaskStatus: "succeed",
		}
>>>>>>> cfebb950
		// 序列化响应
		jsonResponse, err := json.Marshal(generalResponse)
		if err != nil {
			return openai.ErrorWrapper(
				fmt.Errorf("Error marshaling response: %s", err),
				"internal_error",
				http.StatusInternalServerError,
			)
		}
<<<<<<< HEAD

		// 发送响应
		c.Data(http.StatusOK, "application/json", jsonResponse)

		return handleSuccessfulResponseWithQuota(c, ctx, meta, modelName, "", strconv.Itoa(durationSeconds), quota)
	} else {
		// 处理错误响应
		errorMsg := "Unknown error"
		if msg, ok := veoResponse["error"].(map[string]interface{}); ok {
			if message, ok := msg["message"].(string); ok {
				errorMsg = message
			}
		}

		return openai.ErrorWrapper(
			fmt.Errorf("API error: %s", errorMsg),
			"api_error",
			statusCode,
		)
	}
}

// 计算Veo配额的函数
func calculateVeoQuota(meta *util.RelayMeta, modelName string, generateAudio interface{}, durationSeconds int) int64 {
	// 基础价格：根据模型类型设置
	var basePrice float64
	switch modelName {
	case "veo-3.0-generate-preview":
		basePrice = 0.75 // Veo 3版本带音频的价格
	case "veo-2.0-generate-001":
		basePrice = 0.50 // Veo 2版本价格
	default:
		basePrice = 0.50
	}

	// 如果有音频生成，价格可能不同
	if generateAudio != nil {
		if hasAudio, ok := generateAudio.(bool); ok && hasAudio {
			// 如果是veo-3.0-generate-preview模型且生成音频，使用带音频价格
			if modelName == "veo-3.0-generate-preview" {
				basePrice = 0.75
			}
		} else {
			// 如果是veo-3.0但不生成音频，使用不带音频价格
			if modelName == "veo-3.0-generate-preview" {
				basePrice = 0.50
			}
		}
	}

	// 按秒计费，基础是8秒
	durationMultiplier := float64(durationSeconds) / 8.0
	if durationMultiplier < 1 {
		durationMultiplier = 1
	}

	finalPrice := basePrice * durationMultiplier
	quota := int64(finalPrice * config.QuotaPerUnit)

	return quota
=======
		// 创建视频日志 - 使用计算出的quota而不是0
		err = CreateVideoLog("doubao", doubaoResponse.ID, meta, mode, duration, "", "", quota)
		if err != nil {
			logger.Warnf(ctx, "Failed to create video log: %v", err)
			return openai.ErrorWrapper(
				fmt.Errorf("Error create video log: %s", err),
				"internal_error",
				http.StatusInternalServerError,
			)
		}
		handleSuccessfulResponseWithQuota(c, ctx, meta, modelName, mode, duration, quota)
		// 发送响应
		c.Data(http.StatusOK, "application/json", jsonResponse)
		return nil
	case 400:
		errorMsg := "豆包API错误"
		if doubaoResponse.Error != nil{
			errorMsg = fmt.Sprintf("豆包API错误: %s", doubaoResponse.Error.Message)
		}
		return openai.ErrorWrapper(
			fmt.Errorf(errorMsg),
			"api_error",
			http.StatusBadRequest,
		)
	case 401:
		return openai.ErrorWrapper(
			fmt.Errorf("豆包API认证失败"),
			"api_error",
			http.StatusUnauthorized,
		)
	case 429:
		return openai.ErrorWrapper(
			fmt.Errorf("豆包API请求过于频繁"),
			"api_error",
			http.StatusTooManyRequests,
		)
	default:
		return openai.ErrorWrapper(
			fmt.Errorf("豆包API未知错误 (状态码: %d)", doubaoResponse.StatusCode),
			"api_error",
			http.StatusInternalServerError,
		)
	}
>>>>>>> cfebb950
}

func handlePixverseVideoRequest(c *gin.Context, ctx context.Context, videoRequest model.VideoRequest, meta *util.RelayMeta) *model.ErrorWithStatusCode {
	channel, err := dbmodel.GetChannelById(meta.ChannelId, true)
	if err != nil {
		return openai.ErrorWrapper(err, "get_channel_error", http.StatusInternalServerError)
	}

	var fullRequestUrl string
	var jsonData []byte

	// 1. 读取原始请求体
	jsonData, err = io.ReadAll(c.Request.Body)
	if err != nil {
		log.Printf("Error reading request body: %v", err)
		return openai.ErrorWrapper(err, "read_request_error", http.StatusBadRequest)
	}
	// 重新设置请求体
	c.Request.Body = io.NopCloser(bytes.NewBuffer(jsonData))

	var imageCheck struct {
		Image      string      `json:"image"`
		Duration   interface{} `json:"duration"`
		Quality    string      `json:"quality"`
		MotionMode string      `json:"motion_mode"`
	}

	if err := common.UnmarshalBodyReusable(c, &imageCheck); err != nil {
		return openai.ErrorWrapper(err, "invalid_request_body", http.StatusBadRequest)
	}

	// Convert duration to int
	var duration int
	switch v := imageCheck.Duration.(type) {
	case float64:
		duration = int(v)
	case string:
		var err error
		duration, err = strconv.Atoi(v)
		if err != nil {
			return openai.ErrorWrapper(err, "invalid_duration_format", http.StatusBadRequest)
		}
	case int:
		duration = v
	default:
		return openai.ErrorWrapper(fmt.Errorf("unsupported duration type"), "invalid_duration_type", http.StatusBadRequest)
	}

	c.Set("Duration", duration)
	c.Set("Quality", imageCheck.Quality)
	c.Set("MotionMode", imageCheck.MotionMode)

	if imageCheck.Image != "" {
		// 1. 先上传图片
		uploadUrl := meta.BaseURL + "/openapi/v2/image/upload"

		// 创建multipart表单
		body := &bytes.Buffer{}
		writer := multipart.NewWriter(body)

		// 创建文件表单字段
		part, err := writer.CreateFormFile("image", "image.png")
		if err != nil {
			return openai.ErrorWrapper(err, "failed_to_create_form", http.StatusInternalServerError)
		}

		// 检查是否为base64格式
		isBase64 := strings.HasPrefix(imageCheck.Image, "data:")

		if isBase64 {
			// 处理base64格式
			// 移除 "data:image/jpeg;base64," 这样的前缀
			base64Data := imageCheck.Image
			if i := strings.Index(base64Data, ","); i != -1 {
				base64Data = base64Data[i+1:]
			}

			// 解码base64数据
			imgData, err := base64.StdEncoding.DecodeString(base64Data)
			if err != nil {
				return openai.ErrorWrapper(err, "invalid_base64_image", http.StatusBadRequest)
			}

			// 写入图片数据
			if _, err = part.Write(imgData); err != nil {
				return openai.ErrorWrapper(err, "failed_to_write_image", http.StatusInternalServerError)
			}
		} else {
			// 处理URL格式
			// 检查是否是有效的URL
			if !strings.HasPrefix(imageCheck.Image, "http://") && !strings.HasPrefix(imageCheck.Image, "https://") {
				return openai.ErrorWrapper(fmt.Errorf("invalid URL format"), "invalid_url", http.StatusBadRequest)
			}

			resp, err := http.Get(imageCheck.Image)
			if err != nil {
				return openai.ErrorWrapper(err, "failed_to_download_image", http.StatusBadRequest)
			}
			defer resp.Body.Close()

			// 复制图片数据到表单
			if _, err = io.Copy(part, resp.Body); err != nil {
				return openai.ErrorWrapper(err, "failed_to_copy_image", http.StatusInternalServerError)
			}
		}

		writer.Close()

		// 创建上传请求
		uploadReq, err := http.NewRequest("POST", uploadUrl, body)
		if err != nil {
			return openai.ErrorWrapper(err, "failed_to_create_request", http.StatusInternalServerError)
		}

		log.Printf("key:%s", channel.Key)
		// 设置请求头
		uploadReq.Header.Set("Content-Type", writer.FormDataContentType())
		uploadReq.Header.Set("API-KEY", channel.Key)
		uploadReq.Header.Set("AI-trace-id", helper.GetUUID())

		// 发送请求
		client := &http.Client{}
		uploadResp, err := client.Do(uploadReq)
		if err != nil {
			return openai.ErrorWrapper(err, "failed_to_upload_image", http.StatusInternalServerError)
		}
		defer uploadResp.Body.Close()

		// 解析响应
		var uploadResponse pixverse.UploadImageResponse
		if err := json.NewDecoder(uploadResp.Body).Decode(&uploadResponse); err != nil {
			return openai.ErrorWrapper(err, "failed_to_parse_upload_response", http.StatusInternalServerError)
		}

		// 检查上传是否成功
		if uploadResponse.ErrCode != 0 {
			return openai.ErrorWrapper(
				fmt.Errorf("image upload failed: %s", uploadResponse.ErrMsg),
				"image_upload_failed",
				http.StatusBadRequest,
			)
		}

		// 2. 使用返回的图片ID构建视频生成请求
		fullRequestUrl = meta.BaseURL + "/openapi/v2/video/img/generate"

		// 将原始请求体中的img_url替换为img_id
		var originalBody pixverse.PixverseRequest2
		if err := common.UnmarshalBodyReusable(c, &originalBody); err != nil {
			return openai.ErrorWrapper(err, "invalid_request_body", http.StatusBadRequest)
		}

		// Convert duration to int in originalBody
		switch v := originalBody.Duration.(type) {
		case float64:
			originalBody.Duration = int(v)
		case string:
			duration, err := strconv.Atoi(v)
			if err != nil {
				return openai.ErrorWrapper(err, "invalid_duration_format", http.StatusBadRequest)
			}
			originalBody.Duration = duration
		case int:
			// already in correct format
		default:
			return openai.ErrorWrapper(fmt.Errorf("unsupported duration type"), "invalid_duration_type", http.StatusBadRequest)
		}

		originalBody.ImgId = uploadResponse.Resp.ImgId
		originalBody.Image = ""

		// 将修改后的请求体重新设置到context中，同时更新jsonData
		jsonData, err = json.Marshal(originalBody)
		if err != nil {
			return openai.ErrorWrapper(err, "failed_to_marshal_request", http.StatusInternalServerError)
		}
		c.Request.Body = io.NopCloser(bytes.NewBuffer(jsonData))
	} else {
		// 处理 PixverseRequest1 的情况
		var textRequest pixverse.PixverseRequest1
		if err := common.UnmarshalBodyReusable(c, &textRequest); err != nil {
			return openai.ErrorWrapper(err, "invalid_request_body", http.StatusBadRequest)
		}
		// Convert duration to int in textRequest
		switch v := textRequest.Duration.(type) {
		case float64:
			textRequest.Duration = int(v)
		case string:
			duration, err := strconv.Atoi(v)
			if err != nil {
				return openai.ErrorWrapper(err, "invalid_duration_format", http.StatusBadRequest)
			}
			textRequest.Duration = duration
		case int:
			// already in correct format
		default:
			return openai.ErrorWrapper(fmt.Errorf("unsupported duration type"), "invalid_duration_type", http.StatusBadRequest)
		}

		jsonData, err = json.Marshal(textRequest)
		if err != nil {
			return openai.ErrorWrapper(err, "failed_to_marshal_request", http.StatusInternalServerError)
		}
		c.Request.Body = io.NopCloser(bytes.NewBuffer(jsonData))

		fullRequestUrl = meta.BaseURL + "/openapi/v2/video/text/generate"
	}
	return sendRequestAndHandlePixverseResponse(c, ctx, fullRequestUrl, jsonData, meta, "pixverse")
}

func sendRequestAndHandlePixverseResponse(c *gin.Context, ctx context.Context, fullRequestUrl string, jsonData []byte, meta *util.RelayMeta, s string) *model.ErrorWithStatusCode {
	// // 添加请求体日志
	// log.Printf("Request URL: %s", fullRequestUrl)
	// log.Printf("Request Body: %s", string(jsonData))

	channel, err := dbmodel.GetChannelById(meta.ChannelId, true)
	if err != nil {
		log.Printf("Get channel error: %v", err)
		return openai.ErrorWrapper(err, "get_channel_error", http.StatusInternalServerError)
	}

	req, err := http.NewRequest("POST", fullRequestUrl, bytes.NewBuffer(jsonData))
	if err != nil {
		log.Printf("Create request error: %v", err)
		return openai.ErrorWrapper(err, "create_request_error", http.StatusInternalServerError)
	}

	// 添加请求头日志
	req.Header.Set("Ai-trace-id", helper.GetUUID())
	req.Header.Set("API-KEY", channel.Key)
	req.Header.Set("Content-Type", "application/json") // 添加 Content-Type 头
	// log.Printf("Request Headers: %v", req.Header)

	client := &http.Client{}
	resp, err := client.Do(req)
	if err != nil {
		log.Printf("Request error: %v", err)
		return openai.ErrorWrapper(err, "request_error", http.StatusInternalServerError)
	}
	defer resp.Body.Close()

	body, err := io.ReadAll(resp.Body)
	if err != nil {
		log.Printf("Read response error: %v", err)
		return openai.ErrorWrapper(err, "read_response_error", http.StatusInternalServerError)
	}

	// // 添加响应日志
	// log.Printf("Response Status: %d", resp.StatusCode)
	// log.Printf("Response Body: %s", string(body))

	var PixverseFinalResp pixverse.PixverseVideoResponse
	err = json.Unmarshal(body, &PixverseFinalResp)
	if err != nil {
		log.Printf("Response parse error: %v", err)
		return openai.ErrorWrapper(err, "response_parse_error", http.StatusInternalServerError)
	}

	PixverseFinalResp.StatusCode = resp.StatusCode
	return handlePixverseVideoResponse(c, ctx, PixverseFinalResp, body, meta, "")
}

func handlePixverseVideoResponse(c *gin.Context, ctx context.Context, videoResponse pixverse.PixverseVideoResponse, body []byte, meta *util.RelayMeta, modelName string) *model.ErrorWithStatusCode {
	duration := c.GetInt("Duration")
	quality := c.GetString("Quality")
	motionMode := c.GetString("MotionMode")
	if videoResponse.ErrCode == 0 && videoResponse.StatusCode == 200 {
		// 先计算quota
		quota := calculateQuota(meta, "v3.5", "", strconv.Itoa(duration), c)

		err := CreateVideoLog("pixverse", strconv.Itoa(videoResponse.Resp.VideoId), meta,
			quality,
			strconv.Itoa(duration),
			motionMode,
			"",
			quota,
		)
		if err != nil {
			return openai.ErrorWrapper(
				fmt.Errorf("API error: %s", err),
				"api_error",
				http.StatusBadRequest,
			)
		}

		// 创建 GeneralVideoResponse 结构体
		generalResponse := model.GeneralVideoResponse{
			TaskId:     strconv.Itoa(videoResponse.Resp.VideoId),
			Message:    videoResponse.ErrMsg,
			TaskStatus: "succeed",
		}

		// 将 GeneralVideoResponse 结构体转换为 JSON
		jsonResponse, err := json.Marshal(generalResponse)
		if err != nil {
			return openai.ErrorWrapper(
				fmt.Errorf("Error marshaling response: %s", err),
				"internal_error",
				http.StatusInternalServerError,
			)
		}

		// 发送 JSON 响应给客户端
		c.Data(http.StatusOK, "application/json", jsonResponse)

		return handleSuccessfulResponseWithQuota(c, ctx, meta, modelName, "", "", quota)

	} else {
		return openai.ErrorWrapper(
			fmt.Errorf("error: %s", videoResponse.ErrMsg),
			"internal_error",
			http.StatusInternalServerError,
		)
	}
}

func handleViggleVideoRequest(c *gin.Context, ctx context.Context, videoRequest model.VideoRequest, meta *util.RelayMeta) *model.ErrorWithStatusCode {
	// 使用map定义URL映射关系
	urlMap := map[string]string{
		"mix":   "/api/video/gen",
		"multi": "/api/video/gen/multi",
		"move":  "/api/video/gen/move",
	}

	// 获取type参数，默认为"mix"
	typeValue := c.DefaultPostForm("type", "mix")

	// 获取对应的URL路径
	path, exists := urlMap[typeValue]
	if !exists {
		return openai.ErrorWrapper(errors.New("invalid type"), "invalid_type", http.StatusBadRequest)
	}

	fullRequestUrl := meta.BaseURL + path

	// 直接转发原始请求
	return sendRequestAndHandleViggleResponse(c, ctx, fullRequestUrl, meta, "viggle")
}

func sendRequestAndHandleViggleResponse(c *gin.Context, ctx context.Context, fullRequestUrl string, meta *util.RelayMeta, s string) *model.ErrorWithStatusCode {

	// 先读取请求体
	bodyBytes, err := io.ReadAll(c.Request.Body)
	if err != nil {
		return openai.ErrorWrapper(err, "read_request_error", http.StatusInternalServerError)
	}

	// 打印完整请求体
	// log.Printf("Original request body: %s", string(bodyBytes))

	// 重新设置请求体，因为读取后需要重置
	c.Request.Body = io.NopCloser(bytes.NewBuffer(bodyBytes))

	// 创建新请求时使用保存的请求体
	req, err := http.NewRequest(c.Request.Method, fullRequestUrl, bytes.NewBuffer(bodyBytes))
	if err != nil {
		return openai.ErrorWrapper(err, "create_request_error", http.StatusInternalServerError)
	}

	// // 打印请求的详细信息
	// log.Printf("Request Method: %s", req.Method)
	// log.Printf("Request URL: %s", fullRequestUrl)
	// log.Printf("Request Headers: %+v", req.Header)

	// 复制原始请求头
	req.Header.Set("Access-Token", meta.APIKey)
	// 确保设置正确的 Content-Type
	req.Header.Set("Content-Type", c.Request.Header.Get("Content-Type"))

	// 发送请求
	client := &http.Client{}
	resp, err := client.Do(req)
	if err != nil {
		return openai.ErrorWrapper(err, "request_error", http.StatusInternalServerError)
	}
	defer resp.Body.Close()

	// 读取响应体
	respBody, err := io.ReadAll(resp.Body)
	if err != nil {
		return openai.ErrorWrapper(err, "read_response_error", http.StatusInternalServerError)
	}

	log.Printf("Raw response body: %s", string(respBody))

	// 解析响应
	var viggleResponse viggle.ViggleResponse
	if err := json.Unmarshal(respBody, &viggleResponse); err != nil {
		return openai.ErrorWrapper(err, "response_parse_error", http.StatusInternalServerError)
	}

	viggleResponse.StatusCode = resp.StatusCode
	return handleViggleVideoResponse(c, ctx, viggleResponse, respBody, meta, "")
}

func handleViggleVideoResponse(c *gin.Context, ctx context.Context, viggleResponse viggle.ViggleResponse, body []byte, meta *util.RelayMeta, modelName string) *model.ErrorWithStatusCode {
	if viggleResponse.Code == 0 && viggleResponse.Message == "成功" {
		// 先计算quota
		quota := calculateQuota(meta, "viggle", "", strconv.Itoa(viggleResponse.Data.SubtractScore), c)

		err := CreateVideoLog("viggle", viggleResponse.Data.TaskID, meta, "", strconv.Itoa(viggleResponse.Data.SubtractScore), "", "", quota)
		if err != nil {
			return openai.ErrorWrapper(
				fmt.Errorf("API error: %s", err),
				"api_error",
				http.StatusBadRequest,
			)
		}

		// 创建 GeneralVideoResponse 结构体
		generalResponse := model.GeneralVideoResponse{
			TaskId:     viggleResponse.Data.TaskID,
			Message:    viggleResponse.Message,
			TaskStatus: "succeed",
		}

		// 将 GeneralVideoResponse 结构体转换为 JSON
		jsonResponse, err := json.Marshal(generalResponse)
		if err != nil {
			return openai.ErrorWrapper(
				fmt.Errorf("Error marshaling response: %s", err),
				"internal_error",
				http.StatusInternalServerError,
			)
		}

		// 发送 JSON 响应给客户端
		c.Data(http.StatusOK, "application/json", jsonResponse)

		if viggleResponse.Data.SubtractScore == 2 {
			return handleSuccessfulResponseWithQuota(c, ctx, meta, "viggle", "", "2", quota)
		} else {
			return handleSuccessfulResponseWithQuota(c, ctx, meta, "viggle", "", "1", quota)
		}

	} else {
		return openai.ErrorWrapper(
			fmt.Errorf("error: %s", viggleResponse.Message),
			"internal_error",
			http.StatusInternalServerError,
		)
	}
}

func handleLumaVideoRequest(c *gin.Context, ctx context.Context, videoRequest model.VideoRequest, meta *util.RelayMeta) *model.ErrorWithStatusCode {
	baseUrl := meta.BaseURL
	var fullRequestUrl string
	if meta.ChannelType == 44 {
		fullRequestUrl = baseUrl + "/dream-machine/v1/generations"
	} else {
		fullRequestUrl = baseUrl + "/luma/dream-machine/v1/generations"
	}

	var lumaVideoRequest luma.LumaGenerationRequest
	if err := common.UnmarshalBodyReusable(c, &lumaVideoRequest); err != nil {
		return openai.ErrorWrapper(err, "invalid_video_generation_request", http.StatusBadRequest)
	}

	jsonData, err := json.Marshal(lumaVideoRequest)
	if err != nil {
		return openai.ErrorWrapper(err, "json_marshal_error", http.StatusInternalServerError)
	}

	return sendRequestAndHandleLumaResponse(c, ctx, fullRequestUrl, jsonData, meta, "luma")
}

func sendRequestAndHandleLumaResponse(c *gin.Context, ctx context.Context, fullRequestUrl string, jsonData []byte, meta *util.RelayMeta, s string) *model.ErrorWithStatusCode {
	// 1. 获取频道信息
	channel, err := dbmodel.GetChannelById(meta.ChannelId, true)
	if err != nil {
		return openai.ErrorWrapper(err, "get_channel_error", http.StatusInternalServerError)
	}

	// 2. 创建请求
	req, err := http.NewRequest("POST", fullRequestUrl, bytes.NewBuffer(jsonData))
	if err != nil {
		return openai.ErrorWrapper(err, "create_request_error", http.StatusInternalServerError)
	}

	// 3. 设置请求头
	req.Header.Set("Content-Type", "application/json")
	req.Header.Set("Authorization", "Bearer "+channel.Key)

	// 4. 发送请求
	client := &http.Client{}
	resp, err := client.Do(req)
	if err != nil {
		return openai.ErrorWrapper(err, "request_error", http.StatusInternalServerError)
	}
	defer resp.Body.Close()

	// 5. 读取响应体
	body, err := io.ReadAll(resp.Body)
	if err != nil {
		return openai.ErrorWrapper(err, "read_response_error", http.StatusInternalServerError)
	}

	// 6. 解析响应
	var lumaResponse luma.LumaGenerationResponse
	err = json.Unmarshal(body, &lumaResponse)
	if err != nil {
		return openai.ErrorWrapper(err, "response_parse_error", http.StatusInternalServerError)
	}

	// 7. 设置状态码
	lumaResponse.StatusCode = resp.StatusCode

	// 8. 处理响
	result := handleLumaVideoResponse(c, ctx, lumaResponse, body, meta, "")

	return result
}

func handleMinimaxVideoRequest(c *gin.Context, ctx context.Context, videoRequest model.VideoRequest, meta *util.RelayMeta) *model.ErrorWithStatusCode {
	// 验证必填参数
	if videoRequest.Prompt == "" {
		return openai.ErrorWrapper(
			fmt.Errorf("prompt is required"),
			"invalid_request_error",
			http.StatusBadRequest,
		)
	}

	baseUrl := meta.BaseURL
	fullRequestUrl := baseUrl + "/v1/video_generation"

	// 直接绑定请求体到 VideoRequestMinimax 结构体
	var videoRequestMinimax model.VideoRequestMinimax
	if err := c.ShouldBindJSON(&videoRequestMinimax); err != nil {
		return openai.ErrorWrapper(err, "invalid_request_error", http.StatusBadRequest)
	}

	// 如果存在 image 参数，将其值赋给 FirstFrameImage 并清空 image
	if videoRequestMinimax.Image != "" {
		videoRequestMinimax.FirstFrameImage = videoRequestMinimax.Image
		videoRequestMinimax.Image = ""
	}

	jsonData, err := json.Marshal(videoRequestMinimax)
	if err != nil {
		return openai.ErrorWrapper(err, "json_marshal_error", http.StatusInternalServerError)
	}

	return sendRequestMinimaxAndHandleResponse(c, ctx, fullRequestUrl, jsonData, meta, videoRequest.Model)
}

func handleZhipuVideoRequest(c *gin.Context, ctx context.Context, videoRequest model.VideoRequest, meta *util.RelayMeta) *model.ErrorWithStatusCode {
	baseUrl := meta.BaseURL
	fullRequestUrl := baseUrl + "/api/paas/v4/videos/generations"

	videoRequestZhipu := model.VideoRequestZhipu{
		Model:    videoRequest.Model,
		Prompt:   videoRequest.Prompt,
		ImageURL: videoRequest.ImageURL,
	}

	jsonData, err := json.Marshal(videoRequestZhipu)
	if err != nil {
		return openai.ErrorWrapper(err, "json_marshal_error", http.StatusInternalServerError)
	}

	return sendRequestZhipuAndHandleResponse(c, ctx, fullRequestUrl, jsonData, meta, "cogvideox")
}

func handleKelingVideoRequest(c *gin.Context, ctx context.Context, meta *util.RelayMeta) *model.ErrorWithStatusCode {
	// 构建基础URL和路由映射
	baseUrl := meta.BaseURL
	routeMap := map[string]map[int]string{
		"kling-lip": {
			41: "/v1/videos/lip-sync",
			0:  "/kling/v1/videos/lip2video",
		},
		"text-to-video": {
			41: "/v1/videos/text2video",
			0:  "/kling/v1/videos/text2video",
		},
		"image-to-video": {
			41: "/v1/videos/image2video",
			0:  "/kling/v1/videos/image2video",
		},
		"multi-image-to-video": {
			41: "/v1/videos/multi-image2video",
			0:  "/kling/v1/videos/multi-image2video",
		},
	}

	// 确定请求类型和URL
	var requestType string
	var requestBody interface{}
	var videoType string
	var videoId string
	var mode string
	var duration string

	if meta.OriginModelName == "kling-lip" {
		requestType = "kling-lip"
		videoType = "kling-lip"
		var lipRequest keling.KlingLipRequest
		if err := common.UnmarshalBodyReusable(c, &lipRequest); err != nil {
			return openai.ErrorWrapper(err, "invalid_request", http.StatusBadRequest)
		}
		requestBody = lipRequest
		videoId = lipRequest.Input.VideoId
	} else {
		// 检查是否为多图生视频请求或单图生视频请求
		var imageCheck struct {
			Image     string      `json:"image,omitempty"`
			Mode      string      `json:"mode,omitempty"`
			Duration  interface{} `json:"duration,omitempty"`
			ImageTail string      `json:"image_tail,omitempty"`
			ImageList []struct {
				Image string `json:"image"`
			} `json:"image_list,omitempty"`
		}
		if err := common.UnmarshalBodyReusable(c, &imageCheck); err != nil {
			return openai.ErrorWrapper(err, "invalid_request_body", http.StatusBadRequest)
		}

		// 只有当请求体中包含这些字段时才设置它们
		if imageCheck.Mode != "" {
			mode = imageCheck.Mode
		}

		if imageCheck.Duration != nil {
			switch v := imageCheck.Duration.(type) {
			case float64:
				duration = strconv.Itoa(int(v))
			case string:
				duration = v
			}
		}

		// 检查是否为多图生视频请求
		if len(imageCheck.ImageList) > 0 {
			requestType = "multi-image-to-video"
			videoType = "multi-image-to-video"
			var multiImageToVideoReq keling.MultiImageToVideoRequest
			if err := common.UnmarshalBodyReusable(c, &multiImageToVideoReq); err != nil {
				return openai.ErrorWrapper(err, "invalid_request", http.StatusBadRequest)
			}

			// 只有当有值时才设置这些字段
			if mode != "" {
				multiImageToVideoReq.Mode = mode
			}
			if duration != "" {
				multiImageToVideoReq.Duration = duration
			}

			// 如果 Model 有值，将其赋给 ModelName
			if multiImageToVideoReq.Model != "" {
				multiImageToVideoReq.ModelName = multiImageToVideoReq.Model
				multiImageToVideoReq.Model = "" // 清除 Model 字段
			}

			requestBody = multiImageToVideoReq
		} else if imageCheck.Image != "" || imageCheck.ImageTail != "" {
			requestType = "image-to-video"
			videoType = "image-to-video"
			var imageToVideoReq keling.ImageToVideoRequest
			if err := common.UnmarshalBodyReusable(c, &imageToVideoReq); err != nil {
				return openai.ErrorWrapper(err, "invalid_request", http.StatusBadRequest)
			}

			// 只有当有值时才设置这些字段
			if mode != "" {
				imageToVideoReq.Mode = mode
			}
			if duration != "" {
				imageToVideoReq.Duration = duration
			}

			// 如果 Model 有值，将其赋给 ModelNames
			if imageToVideoReq.Model != "" {
				imageToVideoReq.ModelName = imageToVideoReq.Model
				imageToVideoReq.Model = "" // 清除 Model 字段
			}

			requestBody = imageToVideoReq
		} else {
			requestType = "text-to-video"
			videoType = "text-to-video"
			var textToVideoReq keling.TextToVideoRequest
			if err := common.UnmarshalBodyReusable(c, &textToVideoReq); err != nil {
				return openai.ErrorWrapper(err, "invalid_request", http.StatusBadRequest)
			}

			// 只有当有值时才设置这些字段
			if mode != "" {
				textToVideoReq.Mode = mode
			}
			if duration != "" {
				textToVideoReq.Duration = duration
			}

			// 如果 Model 有值，将其赋给 ModelName
			if textToVideoReq.Model != "" {
				textToVideoReq.ModelName = textToVideoReq.Model
				textToVideoReq.Model = "" // 清除 Model 字段
			}

			requestBody = textToVideoReq
		}
	}

	// 构建完整URL
	channelType := meta.ChannelType
	if channelType != 41 {
		channelType = 0
	}
	fullRequestUrl := baseUrl + routeMap[requestType][channelType]

	// 序列化请求体
	jsonData, err := json.Marshal(requestBody)
	if err != nil {
		return openai.ErrorWrapper(err, "json_marshal_error", http.StatusInternalServerError)
	}
	// log.Printf("Request body JSON: %s", string(jsonData))

	return sendRequestKelingAndHandleResponse(c, ctx, fullRequestUrl, jsonData, meta, meta.OriginModelName, mode, duration, videoType, videoId)
}

func handleRunwayVideoRequest(c *gin.Context, ctx context.Context, videoRequest model.VideoRequest, meta *util.RelayMeta) *model.ErrorWithStatusCode {
	baseUrl := meta.BaseURL
	var fullRequestUrl string
	if meta.ChannelType == 42 {
		fullRequestUrl = baseUrl + "/v1/image_to_video"
	} else {
		fullRequestUrl = baseUrl + "/runwayml/v1/image_to_video"
	}

	// 解析请求体
	var runwayRequest runway.VideoGenerationRequest
	if err := common.UnmarshalBodyReusable(c, &runwayRequest); err != nil {
		return openai.ErrorWrapper(err, "invalid_video_generation_request", http.StatusBadRequest)
	}

	// 设置默认时长
	if runwayRequest.Duration == 0 {
		runwayRequest.Duration = 10
	}

	// 设置 duration 到上下文
	c.Set("duration", strconv.Itoa(runwayRequest.Duration))

	// 序列化请求
	jsonData, err := json.Marshal(runwayRequest)
	if err != nil {
		return openai.ErrorWrapper(err, "failed to marshal request body", http.StatusInternalServerError)
	}

	return sendRequestRunwayAndHandleResponse(c, ctx, fullRequestUrl, jsonData, meta, "gen3a_turbo")
}

func sendRequestMinimaxAndHandleResponse(c *gin.Context, ctx context.Context, fullRequestUrl string, jsonData []byte, meta *util.RelayMeta, modelName string) *model.ErrorWithStatusCode {
	channel, err := dbmodel.GetChannelById(meta.ChannelId, true)
	if err != nil {
		return openai.ErrorWrapper(err, "get_channel_error", http.StatusInternalServerError)
	}

	req, err := http.NewRequest("POST", fullRequestUrl, bytes.NewBuffer(jsonData))
	if err != nil {
		return openai.ErrorWrapper(err, "create_request_error", http.StatusInternalServerError)
	}

	req.Header.Set("Content-Type", "application/json")
	req.Header.Set("authorization", "Bearer "+channel.Key)

	client := &http.Client{}
	resp, err := client.Do(req)
	if err != nil {
		return openai.ErrorWrapper(err, "request_error", http.StatusInternalServerError)
	}
	defer resp.Body.Close()

	body, err := io.ReadAll(resp.Body)
	if err != nil {
		return openai.ErrorWrapper(err, "read_response_error", http.StatusInternalServerError)
	}

	var videoResponse model.VideoResponse
	err = json.Unmarshal(body, &videoResponse)
	if err != nil {
		return openai.ErrorWrapper(err, "response_parse_error", http.StatusInternalServerError)
	}

	videoResponse.StatusCode = resp.StatusCode
	return handleMinimaxVideoResponse(c, ctx, videoResponse, body, meta, modelName)

}

func sendRequestZhipuAndHandleResponse(c *gin.Context, ctx context.Context, fullRequestUrl string, jsonData []byte, meta *util.RelayMeta, modelName string) *model.ErrorWithStatusCode {
	channel, err := dbmodel.GetChannelById(meta.ChannelId, true)
	if err != nil {
		return openai.ErrorWrapper(err, "get_channel_error", http.StatusInternalServerError)
	}

	req, err := http.NewRequest("POST", fullRequestUrl, bytes.NewBuffer(jsonData))
	if err != nil {
		return openai.ErrorWrapper(err, "create_request_error", http.StatusInternalServerError)
	}

	req.Header.Set("Content-Type", "application/json")
	req.Header.Set("authorization", "Bearer "+channel.Key)

	client := &http.Client{}
	resp, err := client.Do(req)
	if err != nil {
		return openai.ErrorWrapper(err, "request_error", http.StatusInternalServerError)
	}
	defer resp.Body.Close()

	body, err := io.ReadAll(resp.Body)
	if err != nil {
		return openai.ErrorWrapper(err, "read_response_error", http.StatusInternalServerError)
	}

	var videoResponse model.VideoResponse
	err = json.Unmarshal(body, &videoResponse)
	if err != nil {
		return openai.ErrorWrapper(err, "response_parse_error", http.StatusInternalServerError)
	}
	videoResponse.StatusCode = resp.StatusCode
	return handleMZhipuVideoResponse(c, ctx, videoResponse, body, meta, modelName)

}

func sendRequestKelingAndHandleResponse(c *gin.Context, ctx context.Context, fullRequestUrl string, jsonData []byte, meta *util.RelayMeta, modelName string, mode string, duration string, videoType string, videoId string) *model.ErrorWithStatusCode {
	// log.Printf("Request body JSON: %s", string(jsonData))
	req, err := http.NewRequest("POST", fullRequestUrl, bytes.NewBuffer(jsonData))
	if err != nil {
		return openai.ErrorWrapper(err, "create_request_error", http.StatusInternalServerError)
	}

	var token string

	if meta.OriginModelName == "kling-lip" {
		video, err := dbmodel.GetVideoTaskByVideoId(videoId)
		if err != nil {
			return openai.ErrorWrapper(err, "get_video_task_error", http.StatusInternalServerError)
		}
		meta.ChannelId = video.ChannelId
		channel, err := dbmodel.GetChannelById(meta.ChannelId, true)
		if err != nil {
			return openai.ErrorWrapper(err, "get_channel_error", http.StatusInternalServerError)
		}
		meta.ChannelType = channel.Type
	}

	if meta.ChannelType == 41 {
		ak := meta.Config.AK
		sk := meta.Config.SK

		// Add logging for AK and SK
		log.Printf("AK: %s", ak)
		log.Printf("SK: %s", sk)

		// Generate JWT token
		token = encodeJWTToken(ak, sk)

		// Add logging for generated token
		log.Printf("Generated JWT token: %s", token)
	} else {
		token = meta.APIKey

		// Add logging for API key token
		log.Printf("Using API key as token: %s", token)
	}
	req.Header.Set("Content-Type", "application/json")
	req.Header.Set("Authorization", "Bearer "+token)

	client := &http.Client{}
	resp, err := client.Do(req)
	if err != nil {
		return openai.ErrorWrapper(err, "request_error", http.StatusInternalServerError)
	}
	defer resp.Body.Close()

	body, err := io.ReadAll(resp.Body)
	if err != nil {
		return openai.ErrorWrapper(err, "read_response_error", http.StatusInternalServerError)
	}

	// 添加原始响应日志
	log.Printf("Raw response body: %s", string(body))

	var KelingvideoResponse keling.KelingVideoResponse
	err = json.Unmarshal(body, &KelingvideoResponse)
	if err != nil {
		return openai.ErrorWrapper(err, "response_parse_error", http.StatusInternalServerError)
	}
	KelingvideoResponse.StatusCode = resp.StatusCode
	return handleKelingVideoResponse(c, ctx, KelingvideoResponse, body, meta, modelName, mode, duration, videoType)
}

func sendRequestRunwayAndHandleResponse(c *gin.Context, ctx context.Context, fullRequestUrl string, jsonData []byte, meta *util.RelayMeta, modelName string) *model.ErrorWithStatusCode {

	channel, err := dbmodel.GetChannelById(meta.ChannelId, true)
	if err != nil {
		return openai.ErrorWrapper(err, "get_channel_error", http.StatusInternalServerError)
	}

	req, err := http.NewRequest("POST", fullRequestUrl, bytes.NewBuffer(jsonData))
	if err != nil {
		return openai.ErrorWrapper(err, "create_request_error", http.StatusInternalServerError)
	}

	req.Header.Set("Content-Type", "application/json")
	req.Header.Set("X-Runway-Version", "2024-11-06")
	req.Header.Set("authorization", "Bearer "+channel.Key)

	client := &http.Client{}
	resp, err := client.Do(req)
	if err != nil {
		return openai.ErrorWrapper(err, "request_error", http.StatusInternalServerError)
	}
	defer resp.Body.Close()

	body, err := io.ReadAll(resp.Body)
	if err != nil {
		return openai.ErrorWrapper(err, "read_response_error", http.StatusInternalServerError)
	}

	var videoResponse runway.VideoResponse
	err = json.Unmarshal(body, &videoResponse)
	if err != nil {
		log.Printf("Unmarshal error: %v", err)
		return openai.ErrorWrapper(err, "response_parse_error", http.StatusInternalServerError)
	}

	videoResponse.StatusCode = resp.StatusCode
	return handleRunwayVideoResponse(c, ctx, videoResponse, body, meta, modelName)
}

func encodeJWTToken(ak, sk string) string {
	claims := jwt.MapClaims{
		"iss": ak,
		"exp": time.Now().Add(30 * time.Minute).Unix(),
		"nbf": time.Now().Add(-5 * time.Second).Unix(),
	}

	token := jwt.NewWithClaims(jwt.SigningMethodHS256, claims)
	tokenString, err := token.SignedString([]byte(sk))
	if err != nil {
		// Handle error (you might want to return an error instead of panicking in production)
		panic(err)
	}

	return tokenString
}

func getStatusMessage(statusCode int) string {
	switch statusCode {
	case 0:
		return "请求成功"
	case 1002:
		return "触发限流，请稍后再试"
	case 1004:
		return "账号鉴权失败，请检查 API-Key 是否填写正确"
	case 1008:
		return "账号余额不足"
	case 1013:
		return "传入参数异常，请检查入参是否按要求填写"
	case 1026:
		return "视频描述涉及敏感内容"
	default:
		return fmt.Sprintf("未知错误码: %d", statusCode)
	}
}

func handleMinimaxVideoResponse(c *gin.Context, ctx context.Context, videoResponse model.VideoResponse, body []byte, meta *util.RelayMeta, modelName string) *model.ErrorWithStatusCode {
	switch videoResponse.BaseResp.StatusCode {
	case 0:
		// 先计算quota
		quota := calculateQuota(meta, modelName, "", "", c)

		err := CreateVideoLog("minimax", videoResponse.TaskID, meta, "", "", "", "", quota)
		if err != nil {

		}
		// 创建 GeneralVideoResponse 结构体
		generalResponse := model.GeneralVideoResponse{
			TaskId:  videoResponse.TaskID,
			Message: videoResponse.BaseResp.StatusMsg,
		}

		switch videoResponse.BaseResp.StatusCode {
		case 0:
			generalResponse.TaskStatus = "succeed"
		default:
			generalResponse.TaskStatus = "failed"
		}
		// 将 GeneralVideoResponse 结构体转换为 JSON
		jsonResponse, err := json.Marshal(generalResponse)
		if err != nil {
			return openai.ErrorWrapper(
				fmt.Errorf("Error marshaling response: %s", err),
				"internal_error",
				http.StatusInternalServerError,
			)
		}

		// 发送 JSON 响应给客户端
		c.Data(http.StatusOK, "application/json", jsonResponse)
		return handleSuccessfulResponseWithQuota(c, ctx, meta, modelName, "", "", quota)
	case 1002, 1008:
		return openai.ErrorWrapper(
			fmt.Errorf("API error: %s", videoResponse.BaseResp.StatusMsg),
			"api_error",
			http.StatusTooManyRequests,
		)
	case 1004:
		return openai.ErrorWrapper(
			fmt.Errorf("API error: %s", videoResponse.BaseResp.StatusMsg),
			"api_error",
			http.StatusForbidden,
		)
	case 1013, 1026:
		return openai.ErrorWrapper(
			fmt.Errorf("API error: %s", videoResponse.BaseResp.StatusMsg),
			"api_error",
			http.StatusBadRequest,
		)
	default:
		return openai.ErrorWrapper(
			fmt.Errorf("Unknown API error: %s", videoResponse.BaseResp.StatusMsg),
			"api_error",
			http.StatusInternalServerError,
		)
	}
}

func handleMZhipuVideoResponse(c *gin.Context, ctx context.Context, videoResponse model.VideoResponse, body []byte, meta *util.RelayMeta, modelName string) *model.ErrorWithStatusCode {
	switch videoResponse.StatusCode {
	case 200:
		// 先计算quota
		quota := calculateQuota(meta, modelName, "", "", c)

		err := CreateVideoLog("zhipu", videoResponse.ID, meta, "", "", "", "", quota)
		if err != nil {
			return openai.ErrorWrapper(
				fmt.Errorf("API error: %s", videoResponse.ZhipuError.Message),
				"api_error",
				http.StatusBadRequest,
			)
		}

		// 创建 GeneralVideoResponse 结构体
		generalResponse := model.GeneralVideoResponse{
			TaskId:  videoResponse.ID,
			Message: "",
		}

		// 修改 TaskStatus 处理逻辑
		switch videoResponse.TaskStatus {
		case "FAIL":
			generalResponse.TaskStatus = "failed"
		default:
			generalResponse.TaskStatus = "succeed"
		}

		// 将 GeneralVideoResponse 结构体转换为 JSON
		jsonResponse, err := json.Marshal(generalResponse)
		if err != nil {
			return openai.ErrorWrapper(
				fmt.Errorf("error marshaling response: %s", err),
				"internal_error",
				http.StatusInternalServerError,
			)
		}

		// 发送 JSON 响应给客户端
		c.Data(http.StatusOK, "application/json", jsonResponse)

		return handleSuccessfulResponseWithQuota(c, ctx, meta, modelName, "", "", quota)
	case 400:
		return openai.ErrorWrapper(
			fmt.Errorf("API error: %s", videoResponse.ZhipuError.Message),
			"api_error",
			http.StatusBadRequest,
		)
	case 429:
		return openai.ErrorWrapper(
			fmt.Errorf("API error: %s", videoResponse.ZhipuError.Message),
			"api_error",
			http.StatusTooManyRequests,
		)
	default:
		return openai.ErrorWrapper(
			fmt.Errorf("Unknown API error: %s", videoResponse.ZhipuError.Message),
			"api_error",
			http.StatusInternalServerError,
		)
	}
}

func handleKelingVideoResponse(c *gin.Context, ctx context.Context, videoResponse keling.KelingVideoResponse, body []byte, meta *util.RelayMeta, modelName string, mode string, duration string, videoType string) *model.ErrorWithStatusCode {
	modelName2 := c.GetString("original_model")
	switch videoResponse.StatusCode {
	case 200:
		// 首先打印完整的响应内容以便调试
		log.Printf("Video Response: %+v", videoResponse)

		// 先计算quota
		quota := calculateQuota(meta, modelName2, mode, duration, c)

		// 现在可以安全地访问这些字段
		err := CreateVideoLog(
			"kling",
			videoResponse.Data.TaskID,
			meta,
			mode,
			duration,
			videoType,
			"",
			quota,
		)
		if err != nil {
			return openai.ErrorWrapper(
				fmt.Errorf("API error: %s", err),
				"api_error",
				http.StatusBadRequest,
			)
		}

		// 创建 GeneralVideoResponse 结构体
		generalResponse := model.GeneralVideoResponse{
			TaskId:  videoResponse.Data.TaskID,
			Message: videoResponse.Message,
		}

		switch videoResponse.Data.TaskStatus {
		case "failed":
			generalResponse.TaskStatus = "failed"
		default:
			generalResponse.TaskStatus = "succeed"
		}

		// 将 GeneralVideoResponse 结构体转换为 JSON
		jsonResponse, err := json.Marshal(generalResponse)
		if err != nil {
			return openai.ErrorWrapper(
				fmt.Errorf("Error marshaling response: %s", err),
				"internal_error",
				http.StatusInternalServerError,
			)
		}

		// 发送 JSON 响应给客户端
		c.Data(http.StatusOK, "application/json", jsonResponse)

		return handleSuccessfulResponseWithQuota(c, ctx, meta, modelName2, mode, duration, quota)
	case 400:
		return openai.ErrorWrapper(
			fmt.Errorf("API error (400): %s\nFull response: %s", videoResponse.Message, string(body)),
			"api_error",
			http.StatusBadRequest,
		)
	case 429:
		return openai.ErrorWrapper(
			fmt.Errorf("API error (429): %s\nFull response: %s", videoResponse.Message, string(body)),
			"api_error",
			http.StatusTooManyRequests,
		)
	default:
		// 对于未知错误，我们需要更详细的信息
		errorMessage := fmt.Sprintf("Unknown API error (Status Code: %d): %s\nFull response: %s",
			videoResponse.StatusCode,
			videoResponse.Message,
			string(body))

		log.Printf("Error occurred: %s", errorMessage)

		return openai.ErrorWrapper(
			fmt.Errorf(errorMessage),
			"api_error",
			http.StatusInternalServerError,
		)
	}
}

func handleRunwayVideoResponse(c *gin.Context, ctx context.Context, videoResponse runway.VideoResponse, body []byte, meta *util.RelayMeta, modelName string) *model.ErrorWithStatusCode {
	switch videoResponse.StatusCode {
	case 200:
		// 先计算quota
		quota := calculateQuota(meta, modelName, "", "", c)

		err := CreateVideoLog("runway", videoResponse.Id, meta, "", "", "", "", quota)
		if err != nil {
			return openai.ErrorWrapper(
				fmt.Errorf("API error: %s", err.Error()),
				"api_error",
				http.StatusBadRequest,
			)
		}

		// 创建 GeneralVideoResponse 结构体
		generalResponse := model.GeneralVideoResponse{
			TaskId:     videoResponse.Id,
			Message:    "",
			TaskStatus: "succeed",
		}

		// 将 GeneralVideoResponse 结构体转换为 JSON
		jsonResponse, err := json.Marshal(generalResponse)
		if err != nil {
			return openai.ErrorWrapper(
				fmt.Errorf("error marshaling response: %s", err),
				"internal_error",
				http.StatusInternalServerError,
			)
		}

		// 发送 JSON 响应给客户端
		c.Data(http.StatusOK, "application/json", jsonResponse)

		return handleSuccessfulResponseWithQuota(c, ctx, meta, modelName, "", "", quota)
	case 400:
		return openai.ErrorWrapper(
			fmt.Errorf("API error: %s", videoResponse.Error),
			"api_error",
			http.StatusBadRequest,
		)
	case 429:
		return openai.ErrorWrapper(
			fmt.Errorf("API error: %s", videoResponse.Error),
			"api_error",
			http.StatusTooManyRequests,
		)
	default:
		return openai.ErrorWrapper(
			fmt.Errorf("Unknown API error: %s", videoResponse.Error),
			"api_error",
			http.StatusInternalServerError,
		)
	}
}

// Add this function definition to resolve the error
func handleLumaVideoResponse(c *gin.Context, ctx context.Context, lumaResponse luma.LumaGenerationResponse, body []byte, meta *util.RelayMeta, modelName string) *model.ErrorWithStatusCode {
	switch lumaResponse.StatusCode {
	case 201:
		// 先计算quota
		quota := calculateQuota(meta, "luma", "", "", c)

		err := CreateVideoLog("luma", lumaResponse.ID, meta, "", "", "", "", quota)
		if err != nil {
			return openai.ErrorWrapper(
				fmt.Errorf("API error: %s", err),
				"api_error",
				http.StatusBadRequest,
			)
		}

		// 创建 GeneralVideoResponse 结构体
		generalResponse := model.GeneralVideoResponse{
			TaskId:  lumaResponse.ID,
			Message: "",
		}

		switch lumaResponse.State {
		case "failed":
			generalResponse.TaskStatus = "failed"
		default:
			generalResponse.TaskStatus = "succeed"
		}

		// 将 GeneralVideoResponse 结构体转换为 JSON
		jsonResponse, err := json.Marshal(generalResponse)
		if err != nil {
			return openai.ErrorWrapper(
				fmt.Errorf("Error marshaling response: %s", err),
				"internal_error",
				http.StatusInternalServerError,
			)
		}

		// 发送 JSON 响应给客户端
		c.Data(http.StatusOK, "application/json", jsonResponse)
		return handleSuccessfulResponseWithQuota(c, ctx, meta, "luma", "", "", quota)
	case 400:
		return openai.ErrorWrapper(
			fmt.Errorf("API error (400): %s\nFull response: %s", *lumaResponse.FailureReason, string(body)),
			"api_error",
			http.StatusBadRequest,
		)
	case 429:
		return openai.ErrorWrapper(
			fmt.Errorf("API error (429): %s\nFull response: %s", *lumaResponse.FailureReason, string(body)),
			"api_error",
			http.StatusTooManyRequests,
		)
	default:
		// 对于未知错误，我们需要更详细的信息
		errorMessage := fmt.Sprintf("Unknown API error (Status Code: %d): %s\nFull response: %s",
			lumaResponse.StatusCode,
			*lumaResponse.FailureReason,
			string(body))

		log.Printf("Error occurred: %s", errorMessage)

		return openai.ErrorWrapper(
			fmt.Errorf(errorMessage),
			"api_error",
			http.StatusInternalServerError,
		)
	}
}

// 新增计算quota的函数
func calculateQuota(meta *util.RelayMeta, modelName string, mode string, duration string, c *gin.Context) int64 {
	var modelPrice float64
	defaultPrice, ok := common.DefaultModelPrice[modelName]
	if !ok {
		modelPrice = 0.1
	} else {
		modelPrice = defaultPrice
	}
	quota := int64(modelPrice * config.QuotaPerUnit)

	// 特殊处理 kling-v1 模型
	if modelName == "kling-v1" {
		var multiplier float64
		switch {
		case mode == "std" && duration == "5":
			multiplier = 1
		case mode == "std" && duration == "10":
			multiplier = 2
		case mode == "pro" && duration == "5":
			multiplier = 3.5
		case mode == "pro" && duration == "10":
			multiplier = 7
		default:
			multiplier = 1
		}
		quota = int64(float64(quota) * multiplier)
	}
	if modelName == "kling-v1-5" || modelName == "kling-v1-6" {
		var multiplier float64
		switch {
		case mode == "std" && duration == "5":
			multiplier = 1
		case mode == "std" && duration == "10":
			multiplier = 2
		case mode == "pro" && duration == "5":
			multiplier = 1.75
		case mode == "pro" && duration == "10":
			multiplier = 3.5
		default:
			multiplier = 1
		}
		quota = int64(float64(quota) * multiplier)
	}

	if modelName == "viggle" && duration == "2" {
		quota = quota * 2
	}

	value, exists := c.Get("duration")
	if exists {
		runwayDuration := value.(string)
		if runwayDuration == "10" {
			quota = quota * 2
		}
	}

	if modelName == "v3.5" {
		durationInt := c.GetInt("Duration")
		modeStr := c.GetString("Mode")
		motionMode := c.GetString("MotionMode")
		var multiplier float64
		switch {
		case modeStr == "Turbo" && durationInt == 5 && motionMode == "Normal":
			multiplier = 1
		case modeStr == "Turbo" && durationInt == 5 && motionMode == "Performance":
			multiplier = 2
		case modeStr == "Turbo" && durationInt == 8 && motionMode == "Normal":
			multiplier = 2
		case modeStr == "540P" && durationInt == 5 && motionMode == "Normal":
			multiplier = 1
		case modeStr == "540P" && durationInt == 5 && motionMode == "Performance":
			multiplier = 2
		case modeStr == "540P" && durationInt == 8 && motionMode == "Normal":
			multiplier = 2
		case modeStr == "720P" && durationInt == 5 && motionMode == "Normal":
			multiplier = 1.33
		case modeStr == "720P" && durationInt == 5 && motionMode == "Performance":
			multiplier = 2.67
		case modeStr == "720P" && durationInt == 8 && motionMode == "Normal":
			multiplier = 2.67
		case modeStr == "1080P" && durationInt == 5 && motionMode == "Normal":
			multiplier = 2.67
		default:
			multiplier = 1
		}
		quota = int64(float64(45) * multiplier)
	}

	return quota
}

// 新增带quota参数的成功响应处理函数
func handleSuccessfulResponseWithQuota(c *gin.Context, ctx context.Context, meta *util.RelayMeta, modelName string, mode string, duration string, quota int64) *model.ErrorWithStatusCode {
	referer := c.Request.Header.Get("HTTP-Referer")
	title := c.Request.Header.Get("X-Title")

	err := dbmodel.PostConsumeTokenQuota(meta.TokenId, quota)
	if err != nil {
		logger.SysError("error consuming token remain quota: " + err.Error())
	}

	err = dbmodel.CacheUpdateUserQuota(ctx, meta.UserId)
	if err != nil {
		logger.SysError("error update user quota cache: " + err.Error())
	}

	if quota != 0 {
		var modelPrice float64
		defaultPrice, ok := common.DefaultModelPrice[modelName]
		if !ok {
			modelPrice = 0.1
		} else {
			modelPrice = defaultPrice
		}

		tokenName := c.GetString("token_name")
		logContent := fmt.Sprintf("模型固定价格 %.2f$", modelPrice)
		dbmodel.RecordConsumeLog(ctx, meta.UserId, meta.ChannelId, 0, 0, modelName, tokenName, quota, logContent, 0, title, referer)
		dbmodel.UpdateUserUsedQuotaAndRequestCount(meta.UserId, quota)
		channelId := c.GetInt("channel_id")
		dbmodel.UpdateChannelUsedQuota(channelId, quota)
	}

	return nil
}

func CreateVideoLog(provider string, taskId string, meta *util.RelayMeta, mode string, duration string, videoType string, videoId string, quota int64) error {
	// 创建新的 Video 实例
	video := &dbmodel.Video{
		Prompt:    "prompt",
		CreatedAt: time.Now().Unix(), // 使用当前时间戳
		TaskId:    taskId,
		Provider:  provider,
		Username:  dbmodel.GetUsernameById(meta.UserId),
		ChannelId: meta.ChannelId,
		UserId:    meta.UserId,
		Mode:      mode, //keling
		Type:      videoType,
		Model:     meta.OriginModelName,
		Duration:  duration,
		VideoId:   videoId,
		Quota:     quota,
	}

	// 调用 Insert 方法插入记录
	err := video.Insert()
	if err != nil {
		return fmt.Errorf("failed to insert video log: %v", err)
	}

	return nil
}

func mapTaskStatus(status string) string {
	switch status {
	case "PROCESSING":
		return "processing"
	case "SUCCESS":
		return "succeed"
	case "FAIL":
		return "failed"
	default:
		return "unknown"
	}
}

func mapTaskStatusMinimax(status string) string {
	switch status {
	case "Processing":
		return "processing"
	case "Success":
		return "succeed"
	case "Fail":
		return "failed"
	default:
		return "unknown"
	}
}

func mapTaskStatusLuma(status string) string {
	switch status {
	case "completed":
		return "scucceed"
	case "dreaming":
		return "processing"
	case "failed":
		return "failed"
	default:
		return "unknown"
	}
}

func mapTaskStatusRunway(status string) string {
	switch status {
	case "PENDING":
		return "processing"
	case "SUCCEEDED":
		return "succeed"
	default:
		return "unknown"
	}
}

func GetVideoResult(c *gin.Context, taskId string) *model.ErrorWithStatusCode {
	videoTask, err := dbmodel.GetVideoTaskById(taskId)
	if err != nil {
		return openai.ErrorWrapper(
			fmt.Errorf("failed to get video: %v", err),
			"database_error",
			http.StatusInternalServerError,
		)
	}

	channel, err := dbmodel.GetChannelById(videoTask.ChannelId, true)
	logger.SysLog(fmt.Sprintf("channelId2:%d", channel.Id))
	cfg, _ := channel.LoadConfig()
	if err != nil {
		return openai.ErrorWrapper(
			fmt.Errorf("failed to get channel: %v", err),
			"database_error",
			http.StatusInternalServerError,
		)
	}
	if err != nil {
		return openai.ErrorWrapper(
			fmt.Errorf("failed to get videoTask: %v", err),
			"database_error",
			http.StatusBadRequest,
		)
	}

	var fullRequestUrl string
	switch videoTask.Provider {
	case "zhipu":
		fullRequestUrl = fmt.Sprintf("https://open.bigmodel.cn/api/paas/v4/async-result/%s", taskId)
	case "minimax":
		fullRequestUrl = fmt.Sprintf("%s/v1/query/video_generation?task_id=%s", *channel.BaseURL, taskId)
	case "kling":
		if videoTask.Type == "text-to-video" {
			if channel.Type == 41 {
				fullRequestUrl = fmt.Sprintf("%s/v1/videos/text2video/%s", *channel.BaseURL, taskId)
			} else {
				fullRequestUrl = fmt.Sprintf("%s/kling/v1/videos/text2video/%s", *channel.BaseURL, taskId)
			}
		} else if videoTask.Type == "image-to-video" {
			if channel.Type == 41 {
				fullRequestUrl = fmt.Sprintf("%s/v1/videos/image2video/%s", *channel.BaseURL, taskId)
			} else {
				fullRequestUrl = fmt.Sprintf("%s/kling/v1/videos/image2video/%s", *channel.BaseURL, taskId)
			}
		} else if videoTask.Type == "kling-lip" {
			if channel.Type == 41 {
				fullRequestUrl = fmt.Sprintf("%s/v1/videos/lip-sync/%s", *channel.BaseURL, taskId)
			} else {
				fullRequestUrl = fmt.Sprintf("%s/kling/v1/videos/lip2video/%s", *channel.BaseURL, taskId)
			}
		} else if videoTask.Type == "multi-image-to-video" {
			if channel.Type == 41 {
				fullRequestUrl = fmt.Sprintf("%s/v1/videos/multi-image2video/%s", *channel.BaseURL, taskId)
			} else {
				fullRequestUrl = fmt.Sprintf("%s/kling/v1/videos/multi-image2video/%s", *channel.BaseURL, taskId)
			}
		}
	case "runway":
		if channel.Type != 42 {
			fullRequestUrl = fmt.Sprintf("%s/runwayml/v1/tasks/%s", *channel.BaseURL, taskId)
		} else {
			fullRequestUrl = fmt.Sprintf("%s/v1/tasks/%s", *channel.BaseURL, taskId)
		}

	case "luma":
		if channel.Type != 44 {
			fullRequestUrl = fmt.Sprintf("%s/dream-machine/v1/generations/%s", *channel.BaseURL, taskId)
		} else {
			fullRequestUrl = fmt.Sprintf("%s/luma/dream-machine/v1/generations/%s", *channel.BaseURL, taskId)
		}

	case "viggle":
		fullRequestUrl = fmt.Sprintf("%s/api/video/task?task_id=%s", *channel.BaseURL, taskId)
	case "pixverse":
		fullRequestUrl = fmt.Sprintf("%s/openapi/v2/video/result/%s", *channel.BaseURL, taskId)
	case "doubao":
		fullRequestUrl = fmt.Sprintf("%s/api/v3/contents/generations/tasks/%s", *channel.BaseURL, taskId)
	default:
		return openai.ErrorWrapper(
			fmt.Errorf("unsupported model type:"),
			"invalid_request_error",
			http.StatusBadRequest,
		)
	}
	// 创建新的请求
	req, err := http.NewRequest("GET", fullRequestUrl, nil)
	if err != nil {
		return openai.ErrorWrapper(
			fmt.Errorf("failed to create request: %v", err),
			"api_error",
			http.StatusInternalServerError,
		)
	}

	if videoTask.Provider == "kling" && channel.Type == 41 {
		token := encodeJWTToken(cfg.AK, cfg.SK)

		req.Header.Set("Content-Type", "application/json")
		req.Header.Set("Authorization", "Bearer "+token)

	} else if videoTask.Provider == "runway" && channel.Type == 42 {
		req.Header.Set("Content-Type", "application/json")
		req.Header.Set("X-Runway-Version", "2024-11-06")
		req.Header.Set("Authorization", "Bearer "+channel.Key)
	} else if videoTask.Provider == "viggle" {
		req.Header.Set("Access-Token", channel.Key)
	} else if videoTask.Provider == "pixverse" {
		req.Header.Set("API-KEY", channel.Key)
		req.Header.Set("Ai-trace-id", "aaaaa")
	} else {
		req.Header.Set("Content-Type", "application/json")
		req.Header.Set("Authorization", "Bearer "+channel.Key)
	}

	// 发送 HTTP 请求获取结果
	client := &http.Client{}
	resp, err := client.Do(req)
	if err != nil {
		return openai.ErrorWrapper(
			fmt.Errorf("failed to fetch video result: %v", err),
			"api_error",
			http.StatusInternalServerError,
		)
	}
	defer resp.Body.Close()
	log.Printf("video response body: %+v", resp)
	// 检查响应状态码
	if resp.StatusCode != http.StatusOK {
		body, _ := io.ReadAll(resp.Body)
		return openai.ErrorWrapper(
			fmt.Errorf("API error: %s", string(body)),
			"api_error",
			resp.StatusCode,
		)
	}

	if videoTask.Provider == "zhipu" {
		body, err := io.ReadAll(resp.Body)
		if err != nil {
			return openai.ErrorWrapper(
				fmt.Errorf("failed to read response body: %v", err),
				"internal_error",
				http.StatusInternalServerError,
			)
		}
		defer resp.Body.Close()

		// 解析JSON响应
		var zhipuResp model.FinalVideoResponse
		if err := json.Unmarshal(body, &zhipuResp); err != nil {
			return openai.ErrorWrapper(
				fmt.Errorf("failed to parse response JSON: %v", err),
				"json_parse_error",
				http.StatusInternalServerError,
			)
		}

		// 创建 GeneralVideoResponse 结构体
		generalResponse := model.GeneralFinalVideoResponse{
			TaskId:      taskId,
			TaskStatus:  mapTaskStatus(zhipuResp.TaskStatus), // 使用 mapTaskStatus 函数
			Message:     "",
			VideoResult: "",
		}

		// 如果任务成功且有视频结果，添加到响应中
		if zhipuResp.TaskStatus == "SUCCESS" && len(zhipuResp.VideoResults) > 0 {
			generalResponse.VideoResult = zhipuResp.VideoResults[0].URL
		}

		// 将 GeneralVideoResponse 结构体转换为 JSON
		jsonResponse, err := json.Marshal(generalResponse)
		if err != nil {
			return openai.ErrorWrapper(
				fmt.Errorf("Error marshaling response: %s", err),
				"internal_error",
				http.StatusInternalServerError,
			)
		}

		// 发送 JSON 响应给客户端
		c.Data(http.StatusOK, "application/json", jsonResponse)
		return nil
	} else if videoTask.Provider == "minimax" {
		err := handleMinimaxResponse(c, channel, taskId)
		if err != nil {
			return openai.ErrorWrapper(
				fmt.Errorf("Error marshaling response: %s", err),
				"internal_error",
				http.StatusInternalServerError,
			)
		}
	} else if videoTask.Provider == "kling" {
		body, err := io.ReadAll(resp.Body)
		if err != nil {
			return openai.ErrorWrapper(
				fmt.Errorf("failed to read response body: %v", err),
				"internal_error",
				http.StatusInternalServerError,
			)
		}
		defer resp.Body.Close()

		// 打印完整响应体
		log.Printf("Kling response body: %s", string(body))

		// 解析JSON响应
		var klingResp keling.KelingVideoResponse
		if err := json.Unmarshal(body, &klingResp); err != nil {
			return openai.ErrorWrapper(
				fmt.Errorf("failed to parse response JSON: %v", err),
				"json_parse_error",
				http.StatusInternalServerError,
			)
		}

		// 创建 GeneralVideoResponse 结构体
		generalResponse := model.GeneralFinalVideoResponse{
			TaskId:      klingResp.Data.TaskID,
			Message:     klingResp.Data.TaskStatusMsg,
			VideoResult: "",
			Duration:    "",
		}

		// 检查是否有视频结果
		if len(klingResp.Data.TaskResult.Videos) > 0 {
			generalResponse.VideoId = klingResp.Data.TaskResult.Videos[0].ID
			generalResponse.Duration = klingResp.Data.TaskResult.Videos[0].Duration
		}

		// 处理任务状态
		switch klingResp.Data.TaskStatus {
		case "submitted":
			generalResponse.TaskStatus = "processing"
		default:
			generalResponse.TaskStatus = klingResp.Data.TaskStatus
		}

		// 如果任务成功且有视频结果，添加到响应中
		if klingResp.Data.TaskStatus == "succeed" && len(klingResp.Data.TaskResult.Videos) > 0 {
			generalResponse.VideoResult = klingResp.Data.TaskResult.Videos[0].URL
			generalResponse.Duration = klingResp.Data.TaskResult.Videos[0].Duration
		}

		// 将 GeneralVideoResponse 结构体转换为 JSON
		jsonResponse, err := json.Marshal(generalResponse)
		if err != nil {
			return openai.ErrorWrapper(
				fmt.Errorf("Error marshaling response: %s", err),
				"internal_error",
				http.StatusInternalServerError,
			)
		}

		// 发送 JSON 响应给客户端
		c.Data(http.StatusOK, "application/json", jsonResponse)

		return nil
	} else if videoTask.Provider == "runway" {
		defer resp.Body.Close()

		body, err := io.ReadAll(resp.Body)
		if err != nil {
			return openai.ErrorWrapper(
				fmt.Errorf("failed to read response body: %v", err),
				"internal_error",
				http.StatusInternalServerError,
			)
		}

		// 解析JSON响应
		var runwayResp runway.VideoFinalResponse
		if err := json.Unmarshal(body, &runwayResp); err != nil {
			log.Printf("Failed to parse response: %v, body: %s", err, string(body))
			return openai.ErrorWrapper(
				fmt.Errorf("failed to parse response JSON: %v", err),
				"json_parse_error",
				http.StatusInternalServerError,
			)
		}

		// 创建 GeneralVideoResponse 结构体
		generalResponse := model.GeneralFinalVideoResponse{
			TaskId:      taskId,
			TaskStatus:  mapTaskStatusRunway(runwayResp.Status),
			Message:     "", // 添加错误信息
			VideoResult: "",
		}

		// 如果任务成功且有视频结果，添加到响应中
		if runwayResp.Status == "SUCCEEDED" && len(runwayResp.Output) > 0 {
			generalResponse.VideoResult = runwayResp.Output[0]
		} else {
			log.Printf("Task not succeeded or no output. Status: %s, Output length: %d",
				runwayResp.Status, len(runwayResp.Output))
		}

		// 将 GeneralVideoResponse 结构体转换为 JSON
		jsonResponse, err := json.Marshal(generalResponse)
		if err != nil {
			return openai.ErrorWrapper(
				fmt.Errorf("error marshaling response: %s", err),
				"internal_error",
				http.StatusInternalServerError,
			)
		}

		// 发送 JSON 响应给客户端
		c.Data(http.StatusOK, "application/json", jsonResponse)
		return nil
	} else if videoTask.Provider == "luma" {
		defer resp.Body.Close()

		body, err := io.ReadAll(resp.Body)
		if err != nil {
			return openai.ErrorWrapper(
				fmt.Errorf("failed to read response body: %v", err),
				"internal_error",
				http.StatusInternalServerError,
			)
		}

		// 解析JSON响应
		var lumaResp luma.LumaGenerationResponse
		if err := json.Unmarshal(body, &lumaResp); err != nil {
			log.Printf("Failed to parse response: %v, body: %s", err, string(body))
			return openai.ErrorWrapper(
				fmt.Errorf("failed to parse response JSON: %v", err),
				"json_parse_error",
				http.StatusInternalServerError,
			)
		}

		// 创建 GeneralVideoResponse 结构体
		generalResponse := model.GeneralFinalVideoResponse{
			TaskId:      taskId,
			TaskStatus:  mapTaskStatusLuma(lumaResp.State),
			Message:     "", // 添加错误信息
			VideoResult: "",
		}

		// 如果任务成功且有视频结果，添加到响应中
		if lumaResp.State == "completed" && lumaResp.Assets != nil {
			// 将 interface{} 转换为 map[string]interface{}
			if assets, ok := lumaResp.Assets.(map[string]interface{}); ok {
				// 获取 video URL
				if videoURL, ok := assets["video"].(string); ok {
					generalResponse.VideoResult = videoURL
				} else {
					log.Printf("Video URL not found or invalid type in assets")
				}
			} else {
				log.Printf("Failed to convert assets to map")
			}
		} else {
			log.Printf("Task not completed or no assets. State: %s, Assets: %v",
				lumaResp.State, lumaResp.Assets)
		}

		// 将 GeneralVideoResponse 结构体转换为 JSON
		jsonResponse, err := json.Marshal(generalResponse)
		if err != nil {
			return openai.ErrorWrapper(
				fmt.Errorf("error marshaling response: %s", err),
				"internal_error",
				http.StatusInternalServerError,
			)
		}

		// 发送 JSON 响应给客户端
		c.Data(http.StatusOK, "application/json", jsonResponse)
		return nil
	} else if videoTask.Provider == "viggle" {
		defer resp.Body.Close()

		body, err := io.ReadAll(resp.Body)
		if err != nil {
			return openai.ErrorWrapper(
				fmt.Errorf("failed to read response body: %v", err),
				"internal_error",
				http.StatusInternalServerError,
			)
		}

		// 解析JSON响应
		var viggleResp viggle.ViggleFinalResponse
		if err := json.Unmarshal(body, &viggleResp); err != nil {
			log.Printf("Failed to parse response: %v, body: %s", err, string(body))
			return openai.ErrorWrapper(
				fmt.Errorf("failed to parse response JSON: %v", err),
				"json_parse_error",
				http.StatusInternalServerError,
			)
		}

		// 创建 GeneralVideoResponse 结构体
		generalResponse := model.GeneralFinalVideoResponse{
			TaskId:      taskId,
			TaskStatus:  "",
			Message:     viggleResp.Message, // 添加错误信息
			VideoResult: "",
		}

		// 首先检查 Data 切片是否为空
		if len(viggleResp.Data.Data) == 0 {
			generalResponse.TaskStatus = "failed"
		} else {
			// 处理不同状态的情况
			if viggleResp.Data.Code == 0 {
				if viggleResp.Data.Data[0].Result == "" {
					generalResponse.TaskStatus = "processing"
				} else {
					generalResponse.TaskStatus = "succeed"
					generalResponse.VideoResult = viggleResp.Data.Data[0].Result
				}
			} else {
				// code 不为 0 的情况都视为失败
				generalResponse.TaskStatus = "failed"
				// 如果有错误信息，可以更新 Message
				if viggleResp.Data.Message != "" {
					generalResponse.Message = viggleResp.Data.Message
				}
			}
		}

		// 将 GeneralVideoResponse 结构体转换为 JSON
		jsonResponse, err := json.Marshal(generalResponse)
		if err != nil {
			return openai.ErrorWrapper(
				fmt.Errorf("error marshaling response: %s", err),
				"internal_error",
				http.StatusInternalServerError,
			)
		}

		// 发送 JSON 响应给客户端
		c.Data(http.StatusOK, "application/json", jsonResponse)
		return nil
	} else if videoTask.Provider == "pixverse" {
		// 读取响应体
		body, err := io.ReadAll(resp.Body)
		if err != nil {
			return openai.ErrorWrapper(
				fmt.Errorf("failed to read response body: %v", err),
				"internal_error",
				http.StatusInternalServerError,
			)
		}
		defer resp.Body.Close()

		// 打印响应体用于调试
		log.Printf("Pixverse response body: %s", string(body))

		// 解析JSON响应
		var pixverseResp pixverse.PixverseFinalResponse
		if err := json.Unmarshal(body, &pixverseResp); err != nil {
			return openai.ErrorWrapper(
				fmt.Errorf("failed to parse response JSON: %v", err),
				"json_parse_error",
				http.StatusInternalServerError,
			)
		}

		// 创建通用响应结构体
		generalResponse := model.GeneralFinalVideoResponse{
			TaskId:      strconv.Itoa(pixverseResp.Resp.Id),
			VideoResult: "",
			VideoId:     strconv.Itoa(pixverseResp.Resp.Id),
			TaskStatus:  "succeed",
			Message:     pixverseResp.ErrMsg,
		}

		if pixverseResp.Resp.Url != "" {
			generalResponse.VideoResult = pixverseResp.Resp.Url

		}

		// 将响应转换为JSON
		jsonResponse, err := json.Marshal(generalResponse)
		if err != nil {
			return openai.ErrorWrapper(
				fmt.Errorf("Error marshaling response: %s", err),
				"internal_error",
				http.StatusInternalServerError,
			)
		}

		// 发送响应
		c.Data(http.StatusOK, "application/json", jsonResponse)
		return nil
	} else if videoTask.Provider == "doubao" {

		defer resp.Body.Close()

		body, err := io.ReadAll(resp.Body)
		if err != nil {
			return openai.ErrorWrapper(
				fmt.Errorf("failed to read response body: %v", err),
				"internal_error",
				http.StatusInternalServerError,
			)
		}

		// 解析JSON响应
		var doubaoResp doubao.DoubaoVideoResult
		if err := json.Unmarshal(body, &doubaoResp); err != nil {
			log.Printf("Failed to parse doubao response: %v, body: %s", err, string(body))
			return openai.ErrorWrapper(
				fmt.Errorf("failed to parse response JSON: %v", err),
				"json_parse_error",
				http.StatusInternalServerError,
			)
		}

		// 创建通用响应结构体
		generalResponse := model.GeneralFinalVideoResponse{
			TaskId:      doubaoResp.ID,
			VideoResult: "",
			VideoId:     doubaoResp.ID,
			Message:     "",
		}

		// 处理任务状态映射
		switch doubaoResp.Status {
		case "queued":
			generalResponse.TaskStatus = "processing"
		case "running":
			generalResponse.TaskStatus = "processing"
		case "succeeded":
			generalResponse.TaskStatus = "succeeded"
			if doubaoResp.Content.VideoURL != "" {
				generalResponse.VideoResult = doubaoResp.Content.VideoURL
			}
		case "failed":
			generalResponse.TaskStatus = "failed"
			generalResponse.Message = doubaoResp.Error.Message
		default:
			generalResponse.TaskStatus = "unknown"
		}

		// 序列化响应
		jsonResponse, err := json.Marshal(generalResponse)
		if err != nil {
			return openai.ErrorWrapper(
				fmt.Errorf("error marshaling response: %s", err),
				"internal_error",
				http.StatusInternalServerError,
			)
		}
		// 处理任务状态变更 - 原子性操作防止并发
		if generalResponse.TaskStatus == "succeeded" && videoTask.Status != "succeeded" {
			quota := calculateQuotaForDoubao(doubaoResp.Model, int64(doubaoResp.Usage.TotalTokens), c)

			// 使用原子更新操作，只有当状态未变时才更新
			success := dbmodel.UpdateVideoTaskStatusWithCondition(taskId, videoTask.Status, "succeeded", quota)
			if success {
				preQuota := videoTask.Quota
				// 构建RelayMeta对象
				ctx := c.Request.Context()
				relayMeta := &util.RelayMeta{
					UserId:    videoTask.UserId,
					ChannelId: videoTask.ChannelId,
					TokenId:   c.GetInt("token_id"),
				}
				c.Set("channel_id", videoTask.ChannelId)
				handleSuccessfulResponseWithQuota(c, ctx, relayMeta, videoTask.Model, "", "", int64(quota-preQuota))
			}
		}
		// 处理失败状态 - 原子性操作防止并发
		if generalResponse.TaskStatus == "failed" && videoTask.Status != "failed" {
			// 使用原子更新操作，只有当状态未变时才更新
			preQuota := videoTask.Quota
			success := dbmodel.UpdateVideoTaskStatusWithCondition(taskId, videoTask.Status, "failed", preQuota)
			if success {

				// 构建RelayMeta对象
				ctx := c.Request.Context()
				relayMeta := &util.RelayMeta{
					UserId:    videoTask.UserId,
					ChannelId: videoTask.ChannelId,
					TokenId:   c.GetInt("token_id"),
				}
				c.Set("channel_id", videoTask.ChannelId)
				// 退回预扣费用
				handleSuccessfulResponseWithQuota(c, ctx, relayMeta, videoTask.Model, "", "", -preQuota)
			}
		}

		// 发送响应
		c.Data(http.StatusOK, "application/json", jsonResponse)
		return nil
	}
	return nil
}

// 豆包专用的quota计算函数（基于token，用于查询结果时的实际计费）
func calculateQuotaForDoubao(modelName string, tokens int64, c *gin.Context) int64 {
	var basePrice float64

	// 根据不同模型设置基础价格
	switch {
	case strings.Contains(modelName, "doubao-seedance-1-0-lite"):
		basePrice = 10 / 1000000.0 // 专业版价格更高
	case strings.Contains(modelName, "doubao-seaweed"):
		basePrice = 30 / 1000000.0 // 轻量版价格适中
	case strings.Contains(modelName, "wan2.1-14b"):
		basePrice = 50 / 1000000.0 // 标准价格
	default:
		basePrice = 50 / 1000000.0 // 默认价格
	}
	return int64(basePrice * float64(tokens) * config.QuotaPerUnit)
}

func handleMinimaxResponse(c *gin.Context, channel *dbmodel.Channel, taskId string) *model.ErrorWithStatusCode {
	// 第一次请求，获取初始状态
	url := fmt.Sprintf("%s/v1/query/video_generation?task_id=%s", *channel.BaseURL, taskId)
	req, err := http.NewRequest("GET", url, nil)
	if err != nil {
		return openai.ErrorWrapper(fmt.Errorf("failed to create request: %v", err), "api_error", http.StatusInternalServerError)
	}
	req.Header.Set("Content-Type", "application/json")
	req.Header.Set("Authorization", "Bearer "+channel.Key)

	client := &http.Client{}
	resp, err := client.Do(req)
	if err != nil {
		return openai.ErrorWrapper(fmt.Errorf("failed to send request: %v", err), "api_error", http.StatusInternalServerError)
	}
	defer resp.Body.Close()

	body, err := io.ReadAll(resp.Body)
	if err != nil {
		return openai.ErrorWrapper(fmt.Errorf("failed to read response body: %v", err), "internal_error", http.StatusInternalServerError)
	}

	var minimaxResp model.FinalVideoResponse
	if err := json.Unmarshal(body, &minimaxResp); err != nil {
		return openai.ErrorWrapper(fmt.Errorf("failed to parse response JSON: %v", err), "json_parse_error", http.StatusInternalServerError)
	}

	generalResponse := model.GeneralFinalVideoResponse{
		TaskId:      taskId,
		TaskStatus:  mapTaskStatusMinimax(minimaxResp.Status),
		Message:     minimaxResp.BaseResp.StatusMsg,
		VideoResult: "",
	}

	// 如果 FileID 为空，直接返回当前状态
	if minimaxResp.FileID == "" {
		jsonResponse, err := json.Marshal(generalResponse)
		if err != nil {
			return openai.ErrorWrapper(fmt.Errorf("Error marshaling response: %s", err), "internal_error", http.StatusInternalServerError)
		}
		c.Data(http.StatusOK, "application/json", jsonResponse)
		return nil
	}

	// 如果 FileID 不为空，获取文件信息
	fileUrl := fmt.Sprintf("%s/v1/files/retrieve?file_id=%s", *channel.BaseURL, minimaxResp.FileID)
	fileReq, err := http.NewRequest("GET", fileUrl, nil)
	if err != nil {
		return openai.ErrorWrapper(fmt.Errorf("failed to create file request: %v", err), "api_error", http.StatusInternalServerError)
	}
	fileReq.Header.Set("Content-Type", "application/json")
	fileReq.Header.Set("Authorization", "Bearer "+channel.Key)

	fileResp, err := client.Do(fileReq)
	if err != nil {
		return openai.ErrorWrapper(fmt.Errorf("failed to send file request: %v", err), "api_error", http.StatusInternalServerError)
	}
	defer fileResp.Body.Close()

	fileBody, err := io.ReadAll(fileResp.Body)
	if err != nil {
		return openai.ErrorWrapper(fmt.Errorf("failed to read file response body: %v", err), "internal_error", http.StatusInternalServerError)
	}

	var fileResponse model.MinimaxFinalResponse
	if err := json.Unmarshal(fileBody, &fileResponse); err != nil {
		return openai.ErrorWrapper(fmt.Errorf("failed to parse file response JSON: %v", err), "json_parse_error", http.StatusInternalServerError)
	}

	generalResponse.VideoResult = fileResponse.File.DownloadURL
	generalResponse.TaskStatus = "success" // 假设有 FileID 且能获取到下载 URL 就意味着成功

	jsonResponse, err := json.Marshal(generalResponse)
	if err != nil {
		return openai.ErrorWrapper(fmt.Errorf("Error marshaling response: %s", err), "internal_error", http.StatusInternalServerError)
	}

	c.Data(http.StatusOK, "application/json", jsonResponse)
	return nil
}

func UpdateVideoTaskStatus(taskid string, status string, failreason string) {
	videoTask, err := dbmodel.GetVideoTaskById(taskid)
	if err != nil {
		log.Printf("Failed to get video task: %v", err)
		return
	}
	videoTask.Status = status
	if failreason != "" {
		videoTask.FailReason = failreason
	}
	err = videoTask.Update()
	if err != nil {
		log.Printf("Failed to update video task: %v", err)
	}
}

func CompensateVideoTask(taskid string) {
	videoTask, err := dbmodel.GetVideoTaskById(taskid)
	if err != nil {
		log.Printf("Failed to get video task: %v", err)
		return
	}
	quota := videoTask.Quota
	dbmodel.IncreaseUserQuota(videoTask.UserId, quota)
}<|MERGE_RESOLUTION|>--- conflicted
+++ resolved
@@ -50,7 +50,8 @@
 		modelName == "I2V-01" ||
 		modelName == "T2V-01-Director" ||
 		modelName == "I2V-01-Director" ||
-		modelName == "I2V-01-live" {
+		modelName == "I2V-01-live" ||
+		modelName == "MiniMax-Hailuo-02" {
 		return handleMinimaxVideoRequest(c, ctx, videoRequest, meta)
 	} else if modelName == "cogvideox" {
 		return handleZhipuVideoRequest(c, ctx, videoRequest, meta)
@@ -64,31 +65,178 @@
 		return handleViggleVideoRequest(c, ctx, videoRequest, meta)
 	} else if modelName == "v3.5" {
 		return handlePixverseVideoRequest(c, ctx, videoRequest, meta)
-<<<<<<< HEAD
-	} else if strings.HasPrefix(modelName, "Doubao") {
+	} else if strings.HasPrefix(modelName, "doubao") {
 		return handleDoubaoVideoRequest(c, ctx, videoRequest, meta)
 	} else if strings.HasPrefix(modelName, "veo") {
 		return handleVeoVideoRequest(c, ctx, videoRequest, meta)
-=======
-	} else if strings.HasPrefix(modelName, "doubao") {
-		return handleDoubaoVideoRequest(c, ctx, meta)
->>>>>>> cfebb950
 	} else {
 		return openai.ErrorWrapper(fmt.Errorf("Unsupported model"), "unsupported_model", http.StatusBadRequest)
 	}
 }
 
-<<<<<<< HEAD
 func handleDoubaoVideoRequest(c *gin.Context, ctx context.Context, videoRequest model.VideoRequest, meta *util.RelayMeta) *model.ErrorWithStatusCode {
-	// channel, err := dbmodel.GetChannelById(meta.ChannelId, true)
-	// if err != nil {
-	// 	return openai.ErrorWrapper(err, "get_channel_error", http.StatusInternalServerError)
-	// }
-
-	// var fullRequestUrl string
-
-	return openai.ErrorWrapper(fmt.Errorf("Unsupported model"), "unsupported_model", http.StatusBadRequest)
-
+
+	// 读取原始请求体
+	bodyBytes, err := io.ReadAll(c.Request.Body)
+	if err != nil {
+		return openai.ErrorWrapper(err, "read_request_body_failed", http.StatusBadRequest)
+	}
+
+	// 恢复请求体
+	c.Request.Body = io.NopCloser(bytes.NewBuffer(bodyBytes))
+
+	// 解析为豆包请求格式
+	var doubaoRequest doubao.DoubaoVideoRequest
+	if err := json.Unmarshal(bodyBytes, &doubaoRequest); err != nil {
+		return openai.ErrorWrapper(err, "parse_doubao_request_failed", http.StatusBadRequest)
+	}
+	log.Printf("doubao-request-data: %+v", doubaoRequest)
+	log.Printf("doubao-model-name: %s", doubaoRequest.Model)
+
+	// 验证必填参数
+	if doubaoRequest.Model == "" {
+		return openai.ErrorWrapper(
+			fmt.Errorf("model is required"),
+			"invalid_request_error",
+			http.StatusBadRequest,
+		)
+	}
+
+	if len(doubaoRequest.Content) == 0 {
+		return openai.ErrorWrapper(
+			fmt.Errorf("content is required"),
+			"invalid_request_error",
+			http.StatusBadRequest,
+		)
+	}
+	//     doubaoRequest.CallbackURL = config.ServerAddress + "/api/v3/contents/generations/tasks/" + doubaoRequest.ID
+	// 构建请求URL - 匹配豆包实际API端点
+	baseUrl := meta.BaseURL
+	fullRequestUrl := baseUrl + "/api/v3/contents/generations/tasks"
+	log.Printf("fullRequestUrl: %s", fullRequestUrl)
+	// 序列化请求
+	jsonData, err := json.Marshal(doubaoRequest)
+
+	if err != nil {
+		return openai.ErrorWrapper(err, "marshal_request_failed", http.StatusInternalServerError)
+	}
+
+	// 发送请求并处理响应
+	return sendRequestDoubaoAndHandleResponse(c, ctx, fullRequestUrl, jsonData, meta, doubaoRequest.Model)
+}
+func sendRequestDoubaoAndHandleResponse(c *gin.Context, ctx context.Context, fullRequestUrl string, jsonData []byte, meta *util.RelayMeta, modelName string) *model.ErrorWithStatusCode {
+	channel, err := dbmodel.GetChannelById(meta.ChannelId, true)
+	if err != nil {
+		return openai.ErrorWrapper(err, "get_channel_error", http.StatusInternalServerError)
+	}
+	//预扣0.2 后续处理完多退少补
+	quota := int64(0.2 * config.QuotaPerUnit)
+	userQuota, err := dbmodel.CacheGetUserQuota(ctx, meta.UserId)
+	if err != nil {
+		return openai.ErrorWrapper(err, "create_request_error", http.StatusInternalServerError)
+	}
+	if userQuota-quota < 0 {
+		return openai.ErrorWrapper(fmt.Errorf("用户余额不足"), "User balance is not enough", http.StatusBadRequest)
+	}
+	// 创建请求
+	req, err := http.NewRequest("POST", fullRequestUrl, bytes.NewBuffer(jsonData))
+	if err != nil {
+		return openai.ErrorWrapper(err, "create_request_error", http.StatusInternalServerError)
+	}
+
+	// 设置请求头
+	req.Header.Set("Content-Type", "application/json")
+	req.Header.Set("Authorization", "Bearer "+channel.Key)
+	// 发送请求
+	client := &http.Client{}
+	resp, err := client.Do(req)
+	if err != nil {
+		return openai.ErrorWrapper(err, "request_error", http.StatusInternalServerError)
+	}
+	defer resp.Body.Close()
+
+	// 读取响应
+	body, err := io.ReadAll(resp.Body)
+	if err != nil {
+		return openai.ErrorWrapper(err, "read_response_error", http.StatusInternalServerError)
+	}
+	// 解析响应
+	var doubaoResponse doubao.DoubaoVideoResponse
+	if err := json.Unmarshal(body, &doubaoResponse); err != nil {
+		return openai.ErrorWrapper(err, "parse_response_error", http.StatusInternalServerError)
+	}
+	log.Printf("doubao-response-json-data: %v", doubaoResponse)
+	doubaoResponse.StatusCode = resp.StatusCode
+	return handleDoubaoVideoResponse(c, ctx, doubaoResponse, body, meta, modelName, quota)
+}
+func handleDoubaoVideoResponse(c *gin.Context, ctx context.Context, doubaoResponse doubao.DoubaoVideoResponse, body []byte, meta *util.RelayMeta, modelName string, quota int64) *model.ErrorWithStatusCode {
+	switch doubaoResponse.StatusCode {
+	case 200:
+		// 解析模型参数来确定视频参数
+		// duration := "5"         // 默认5秒
+		// mode := "text-to-video" // 默认模式
+
+		//		// 先计算quota - 修复函数调用，改为基于视频规格的计费
+		//quota := calculateQuotaForDoubaoVideo(meta, modelName, mode, duration, c)
+
+		// 创建 GeneralVideoResponse 结构体
+		generalResponse := model.GeneralVideoResponse{
+			TaskId:     doubaoResponse.ID,
+			Message:    "",
+			TaskStatus: "succeed",
+		}
+		// 序列化响应
+		jsonResponse, err := json.Marshal(generalResponse)
+		if err != nil {
+			return openai.ErrorWrapper(
+				fmt.Errorf("Error marshaling response: %s", err),
+				"internal_error",
+				http.StatusInternalServerError,
+			)
+		}
+		// 创建视频日志 - 使用计算出的quota而不是0
+		err = CreateVideoLog("doubao", doubaoResponse.ID, meta, "", "", "", "", quota)
+		if err != nil {
+			logger.Warnf(ctx, "Failed to create video log: %v", err)
+			return openai.ErrorWrapper(
+				fmt.Errorf("Error create video log: %s", err),
+				"internal_error",
+				http.StatusInternalServerError,
+			)
+		}
+		handleSuccessfulResponseWithQuota(c, ctx, meta, modelName, "", "", quota)
+		// 发送响应
+		c.Data(http.StatusOK, "application/json", jsonResponse)
+		return nil
+	case 400:
+		errorMsg := "豆包API错误"
+		if doubaoResponse.Error != nil {
+			errorMsg = fmt.Sprintf("豆包API错误: %s", doubaoResponse.Error.Message)
+		}
+		return openai.ErrorWrapper(
+			fmt.Errorf(errorMsg),
+			"api_error",
+			http.StatusBadRequest,
+		)
+	case 401:
+		return openai.ErrorWrapper(
+			fmt.Errorf("豆包API认证失败"),
+			"api_error",
+			http.StatusUnauthorized,
+		)
+	case 429:
+		return openai.ErrorWrapper(
+			fmt.Errorf("豆包API请求过于频繁"),
+			"api_error",
+			http.StatusTooManyRequests,
+		)
+	default:
+		return openai.ErrorWrapper(
+			fmt.Errorf("豆包API未知错误 (状态码: %d)", doubaoResponse.StatusCode),
+			"api_error",
+			http.StatusInternalServerError,
+		)
+	}
 }
 
 func handleVeoVideoRequest(c *gin.Context, ctx context.Context, videoRequest model.VideoRequest, meta *util.RelayMeta) *model.ErrorWithStatusCode {
@@ -102,26 +250,14 @@
 		fullRequestUrl = fmt.Sprintf("https://%s-aiplatform.googleapis.com/v1/projects/%s/locations/%s/publishers/google/models/%s:predictLongRunning", region, meta.Config.VertexAIProjectID, region, meta.OriginModelName)
 	}
 
-	// 打印URL信息
-	log.Printf("=== VEO URL INFO ===")
-	log.Printf("Full Request URL: %s", fullRequestUrl)
-	log.Printf("Project ID: %s", meta.Config.VertexAIProjectID)
-	log.Printf("Model Name: %s", meta.ActualModelName)
-	log.Printf("Region: %s", region)
-
 	// 读取原始请求体
 	var reqBody map[string]interface{}
 	if err := common.UnmarshalBodyReusable(c, &reqBody); err != nil {
-		log.Printf("Error unmarshaling request body: %v", err)
 		return openai.ErrorWrapper(err, "invalid_request_body", http.StatusBadRequest)
 	}
-
-	// 打印原始请求体
-	log.Printf("Original Request Body: %+v", reqBody)
 
 	// 删除model参数（如果存在）
 	if _, exists := reqBody["model"]; exists {
-		log.Printf("Removing 'model' parameter from request body")
 		delete(reqBody, "model")
 	}
 
@@ -134,7 +270,6 @@
 	// 处理generateAudio
 	if generateAudio, ok := params["generateAudio"]; ok {
 		c.Set("generateAudio", generateAudio)
-		log.Printf("Found generateAudio parameter: %v", generateAudio)
 	}
 
 	// 处理durationSeconds
@@ -151,107 +286,38 @@
 				duration = d
 			}
 		}
-		log.Printf("Found durationSeconds parameter: %v (converted to: %d)", v, duration)
 	} else {
 		params["durationSeconds"] = duration
-		log.Printf("Setting default durationSeconds: %d", duration)
 	}
 	c.Set("durationSeconds", duration)
 
 	// 更新parameters
 	reqBody["parameters"] = params
 
-	// 打印最终请求体
-	log.Printf("Final Request Body: %+v", reqBody)
-
 	// 重新序列化
 	jsonData, err := json.Marshal(reqBody)
-=======
-func handleDoubaoVideoRequest(c *gin.Context, ctx context.Context, meta *util.RelayMeta) *model.ErrorWithStatusCode {
-
-	// 读取原始请求体
-	bodyBytes, err := io.ReadAll(c.Request.Body)
-	if err != nil {
-		return openai.ErrorWrapper(err, "read_request_body_failed", http.StatusBadRequest)
-	}
-
-	// 恢复请求体
-	c.Request.Body = io.NopCloser(bytes.NewBuffer(bodyBytes))
-
-	// 解析为豆包请求格式
-	var doubaoRequest doubao.DoubaoVideoRequest
-	if err := json.Unmarshal(bodyBytes, &doubaoRequest); err != nil {
-		return openai.ErrorWrapper(err, "parse_doubao_request_failed", http.StatusBadRequest)
-	}
-	log.Printf("doubao-request-data: %+v", doubaoRequest)
-	log.Printf("doubao-model-name: %s", doubaoRequest.Model)
-
-	// 验证必填参数
-	if doubaoRequest.Model == "" {
-		return openai.ErrorWrapper(
-			fmt.Errorf("model is required"),
-			"invalid_request_error",
-			http.StatusBadRequest,
-		)
-	}
-
-	if len(doubaoRequest.Content) == 0 {
-		return openai.ErrorWrapper(
-			fmt.Errorf("content is required"),
-			"invalid_request_error",
-			http.StatusBadRequest,
-		)
-	}
-	//     doubaoRequest.CallbackURL = config.ServerAddress + "/api/v3/contents/generations/tasks/" + doubaoRequest.ID
-	// 构建请求URL - 匹配豆包实际API端点
-	baseUrl := meta.BaseURL
-	fullRequestUrl := baseUrl + "/api/v3/contents/generations/tasks"
-	log.Printf("fullRequestUrl: %s", fullRequestUrl)
-	// 序列化请求
-	jsonData, err := json.Marshal(doubaoRequest)
-
-	if err != nil {
-		return openai.ErrorWrapper(err, "marshal_request_failed", http.StatusInternalServerError)
-	}
-
-	// 发送请求并处理响应
-	return sendRequestDoubaoAndHandleResponse(c, ctx, fullRequestUrl, jsonData, meta, doubaoRequest.Model)
-}
-func sendRequestDoubaoAndHandleResponse(c *gin.Context, ctx context.Context, fullRequestUrl string, jsonData []byte, meta *util.RelayMeta, modelName string) *model.ErrorWithStatusCode {
-	channel, err := dbmodel.GetChannelById(meta.ChannelId, true)
->>>>>>> cfebb950
-	if err != nil {
-		log.Printf("Error marshaling final request body: %v", err)
+	if err != nil {
 		return openai.ErrorWrapper(err, "json_marshal_error", http.StatusInternalServerError)
 	}
-	//预扣0.1 后续处理完多退少补
-	quota := int64(1 * config.QuotaPerUnit)
-	userQuota,err:= dbmodel.CacheGetUserQuota(ctx,meta.UserId)
-	if err != nil {
-		return openai.ErrorWrapper(err, "create_request_error", http.StatusInternalServerError)
-	}
-    if userQuota - quota < 0 {
-		return openai.ErrorWrapper(err, "User balance is not enough", http.StatusBadRequest)
-	}
-	// 创建请求
-	req, err := http.NewRequest("POST", fullRequestUrl, bytes.NewBuffer(jsonData))
-	if err != nil {
-		return openai.ErrorWrapper(err, "create_request_error", http.StatusInternalServerError)
-	}
-
-<<<<<<< HEAD
-	log.Printf("Final JSON Data: %s", string(jsonData))
 
 	// 发送请求并处理响应
 	return sendRequestAndHandleVeoResponse(c, ctx, fullRequestUrl, jsonData, meta, meta.ActualModelName)
 }
 
 func sendRequestAndHandleVeoResponse(c *gin.Context, ctx context.Context, fullRequestUrl string, jsonData []byte, meta *util.RelayMeta, modelName string) *model.ErrorWithStatusCode {
+	// 预扣费检查 - 预扣0.2，后续处理完多退少补
+	quota := int64(0.2 * config.QuotaPerUnit)
+	userQuota, err := dbmodel.CacheGetUserQuota(ctx, meta.UserId)
+	if err != nil {
+		return openai.ErrorWrapper(err, "get_user_quota_error", http.StatusInternalServerError)
+	}
+	if userQuota-quota < 0 {
+		return openai.ErrorWrapper(fmt.Errorf("用户余额不足"), "User balance is not enough", http.StatusBadRequest)
+	}
 
 	// 创建VertexAI适配器实例
 	var credentials vertexai.Credentials
 	if err := json.Unmarshal([]byte(meta.Config.VertexAIADC), &credentials); err != nil {
-		log.Printf("Error unmarshaling credentials: %v", err)
 		return openai.ErrorWrapper(err, "invalid_credentials", http.StatusInternalServerError)
 	}
 
@@ -262,27 +328,12 @@
 	// 获取访问令牌
 	accessToken, err := vertexai.GetAccessToken(adaptor, meta)
 	if err != nil {
-		log.Printf("Error getting access token: %v", err)
 		return openai.ErrorWrapper(err, "get_access_token_error", http.StatusInternalServerError)
 	}
-
-	// 打印请求信息
-	log.Printf("=== VEO REQUEST INFO ===")
-	log.Printf("Request URL: %s", fullRequestUrl)
-	log.Printf("Model Name: %s", modelName)
-	log.Printf("Request Body: %s", string(jsonData))
-
-	// 安全地打印访问令牌的前几个字符
-	tokenPreview := accessToken
-	if len(accessToken) > 20 {
-		tokenPreview = accessToken[:20] + "..."
-	}
-	log.Printf("Access Token preview: %s", tokenPreview)
 
 	// 创建HTTP请求
 	req, err := http.NewRequest("POST", fullRequestUrl, bytes.NewBuffer(jsonData))
 	if err != nil {
-		log.Printf("Error creating HTTP request: %v", err)
 		return openai.ErrorWrapper(err, "create_request_error", http.StatusInternalServerError)
 	}
 
@@ -290,51 +341,29 @@
 	req.Header.Set("Content-Type", "application/json")
 	req.Header.Set("Authorization", "Bearer "+accessToken)
 
-	// 打印请求头信息
-	log.Printf("Request Headers: %+v", req.Header)
-
 	// 发送请求
 	client := &http.Client{}
 	resp, err := client.Do(req)
 	if err != nil {
-		log.Printf("Error sending HTTP request: %v", err)
 		return openai.ErrorWrapper(err, "request_error", http.StatusInternalServerError)
 	}
 	defer resp.Body.Close()
-
-	// 打印响应状态
-	log.Printf("=== VEO RESPONSE INFO ===")
-	log.Printf("Response Status Code: %d", resp.StatusCode)
-	log.Printf("Response Headers: %+v", resp.Header)
 
 	// 读取响应体
 	body, err := io.ReadAll(resp.Body)
 	if err != nil {
-		log.Printf("Error reading response body: %v", err)
 		return openai.ErrorWrapper(err, "read_response_error", http.StatusInternalServerError)
 	}
-
-	// 打印完整响应体
-	log.Printf("Response Body: %s", string(body))
 
 	// 解析响应
 	var veoResponse map[string]interface{}
 	err = json.Unmarshal(body, &veoResponse)
 	if err != nil {
-		log.Printf("Error parsing response JSON: %v", err)
-		log.Printf("Raw response body: %s", string(body))
 		return openai.ErrorWrapper(err, "response_parse_error", http.StatusInternalServerError)
 	}
 
-	// 打印解析后的响应结构
-	log.Printf("Parsed Response: %+v", veoResponse)
-
 	// 处理响应
-	result := handleVeoVideoResponse(c, ctx, veoResponse, body, meta, modelName, resp.StatusCode)
-
-	log.Printf("=== VEO REQUEST COMPLETED ===")
-
-	return result
+	return handleVeoVideoResponse(c, ctx, veoResponse, body, meta, modelName, resp.StatusCode)
 }
 
 func handleVeoVideoResponse(c *gin.Context, ctx context.Context, veoResponse map[string]interface{}, body []byte, meta *util.RelayMeta, modelName string, statusCode int) *model.ErrorWithStatusCode {
@@ -369,52 +398,6 @@
 			TaskStatus: "succeed",
 		}
 
-=======
-	// 设置请求头
-	req.Header.Set("Content-Type", "application/json")
-	req.Header.Set("Authorization", "Bearer "+channel.Key)
-	log.Printf("doubao-response-Authorization: %s", channel.Key)
-	// 发送请求
-	client := &http.Client{}
-	resp, err := client.Do(req)
-	if err != nil {
-		return openai.ErrorWrapper(err, "request_error", http.StatusInternalServerError)
-	}
-	defer resp.Body.Close()
-
-	// 读取响应
-	body, err := io.ReadAll(resp.Body)
-	if err != nil {
-		return openai.ErrorWrapper(err, "read_response_error", http.StatusInternalServerError)
-	}
-	log.Printf("doubao-response-Authorization: %s", body)
-	// 解析响应
-	var doubaoResponse doubao.DoubaoVideoResponse
-	if err := json.Unmarshal(body, &doubaoResponse); err != nil {
-		return openai.ErrorWrapper(err, "parse_response_error", http.StatusInternalServerError)
-	}
-	log.Printf("doubao-response-json-data: %v", doubaoResponse)
-	doubaoResponse.StatusCode = resp.StatusCode
-	return handleDoubaoVideoResponse(c, ctx, doubaoResponse, body, meta, modelName,quota)
-}
-func handleDoubaoVideoResponse(c *gin.Context, ctx context.Context, doubaoResponse doubao.DoubaoVideoResponse, body []byte, meta *util.RelayMeta, modelName string, quota int64) *model.ErrorWithStatusCode {
-	switch doubaoResponse.StatusCode {
-	case 200:
-		// 解析模型参数来确定视频参数
-		duration := "5"         // 默认5秒
-		mode := "text-to-video" // 默认模式
-
-		//		// 先计算quota - 修复函数调用，改为基于视频规格的计费
-		//quota := calculateQuotaForDoubaoVideo(meta, modelName, mode, duration, c)
-
-
-		// 创建 GeneralVideoResponse 结构体
-		generalResponse := model.GeneralVideoResponse{
-			TaskId:     doubaoResponse.ID,
-			Message:    "",
-			TaskStatus: "succeed",
-		}
->>>>>>> cfebb950
 		// 序列化响应
 		jsonResponse, err := json.Marshal(generalResponse)
 		if err != nil {
@@ -424,7 +407,6 @@
 				http.StatusInternalServerError,
 			)
 		}
-<<<<<<< HEAD
 
 		// 发送响应
 		c.Data(http.StatusOK, "application/json", jsonResponse)
@@ -485,51 +467,6 @@
 	quota := int64(finalPrice * config.QuotaPerUnit)
 
 	return quota
-=======
-		// 创建视频日志 - 使用计算出的quota而不是0
-		err = CreateVideoLog("doubao", doubaoResponse.ID, meta, mode, duration, "", "", quota)
-		if err != nil {
-			logger.Warnf(ctx, "Failed to create video log: %v", err)
-			return openai.ErrorWrapper(
-				fmt.Errorf("Error create video log: %s", err),
-				"internal_error",
-				http.StatusInternalServerError,
-			)
-		}
-		handleSuccessfulResponseWithQuota(c, ctx, meta, modelName, mode, duration, quota)
-		// 发送响应
-		c.Data(http.StatusOK, "application/json", jsonResponse)
-		return nil
-	case 400:
-		errorMsg := "豆包API错误"
-		if doubaoResponse.Error != nil{
-			errorMsg = fmt.Sprintf("豆包API错误: %s", doubaoResponse.Error.Message)
-		}
-		return openai.ErrorWrapper(
-			fmt.Errorf(errorMsg),
-			"api_error",
-			http.StatusBadRequest,
-		)
-	case 401:
-		return openai.ErrorWrapper(
-			fmt.Errorf("豆包API认证失败"),
-			"api_error",
-			http.StatusUnauthorized,
-		)
-	case 429:
-		return openai.ErrorWrapper(
-			fmt.Errorf("豆包API请求过于频繁"),
-			"api_error",
-			http.StatusTooManyRequests,
-		)
-	default:
-		return openai.ErrorWrapper(
-			fmt.Errorf("豆包API未知错误 (状态码: %d)", doubaoResponse.StatusCode),
-			"api_error",
-			http.StatusInternalServerError,
-		)
-	}
->>>>>>> cfebb950
 }
 
 func handlePixverseVideoRequest(c *gin.Context, ctx context.Context, videoRequest model.VideoRequest, meta *util.RelayMeta) *model.ErrorWithStatusCode {
@@ -741,6 +678,16 @@
 }
 
 func sendRequestAndHandlePixverseResponse(c *gin.Context, ctx context.Context, fullRequestUrl string, jsonData []byte, meta *util.RelayMeta, s string) *model.ErrorWithStatusCode {
+	// 预扣费检查 - 预扣0.2，后续处理完多退少补
+	quota := int64(0.2 * config.QuotaPerUnit)
+	userQuota, err := dbmodel.CacheGetUserQuota(ctx, meta.UserId)
+	if err != nil {
+		return openai.ErrorWrapper(err, "get_user_quota_error", http.StatusInternalServerError)
+	}
+	if userQuota-quota < 0 {
+		return openai.ErrorWrapper(fmt.Errorf("用户余额不足"), "User balance is not enough", http.StatusBadRequest)
+	}
+
 	// // 添加请求体日志
 	// log.Printf("Request URL: %s", fullRequestUrl)
 	// log.Printf("Request Body: %s", string(jsonData))
@@ -870,6 +817,15 @@
 }
 
 func sendRequestAndHandleViggleResponse(c *gin.Context, ctx context.Context, fullRequestUrl string, meta *util.RelayMeta, s string) *model.ErrorWithStatusCode {
+	// 预扣费检查 - 预扣0.2，后续处理完多退少补
+	quota := int64(0.2 * config.QuotaPerUnit)
+	userQuota, err := dbmodel.CacheGetUserQuota(ctx, meta.UserId)
+	if err != nil {
+		return openai.ErrorWrapper(err, "get_user_quota_error", http.StatusInternalServerError)
+	}
+	if userQuota-quota < 0 {
+		return openai.ErrorWrapper(fmt.Errorf("用户余额不足"), "User balance is not enough", http.StatusBadRequest)
+	}
 
 	// 先读取请求体
 	bodyBytes, err := io.ReadAll(c.Request.Body)
@@ -997,6 +953,16 @@
 }
 
 func sendRequestAndHandleLumaResponse(c *gin.Context, ctx context.Context, fullRequestUrl string, jsonData []byte, meta *util.RelayMeta, s string) *model.ErrorWithStatusCode {
+	// 预扣费检查 - 预扣0.2，后续处理完多退少补
+	quota := int64(0.2 * config.QuotaPerUnit)
+	userQuota, err := dbmodel.CacheGetUserQuota(ctx, meta.UserId)
+	if err != nil {
+		return openai.ErrorWrapper(err, "get_user_quota_error", http.StatusInternalServerError)
+	}
+	if userQuota-quota < 0 {
+		return openai.ErrorWrapper(fmt.Errorf("用户余额不足"), "User balance is not enough", http.StatusBadRequest)
+	}
+
 	// 1. 获取频道信息
 	channel, err := dbmodel.GetChannelById(meta.ChannelId, true)
 	if err != nil {
@@ -1285,6 +1251,16 @@
 }
 
 func sendRequestMinimaxAndHandleResponse(c *gin.Context, ctx context.Context, fullRequestUrl string, jsonData []byte, meta *util.RelayMeta, modelName string) *model.ErrorWithStatusCode {
+	// 预扣费检查 - 预扣0.2，后续处理完多退少补
+	quota := int64(0.2 * config.QuotaPerUnit)
+	userQuota, err := dbmodel.CacheGetUserQuota(ctx, meta.UserId)
+	if err != nil {
+		return openai.ErrorWrapper(err, "get_user_quota_error", http.StatusInternalServerError)
+	}
+	if userQuota-quota < 0 {
+		return openai.ErrorWrapper(fmt.Errorf("用户余额不足"), "User balance is not enough", http.StatusBadRequest)
+	}
+
 	channel, err := dbmodel.GetChannelById(meta.ChannelId, true)
 	if err != nil {
 		return openai.ErrorWrapper(err, "get_channel_error", http.StatusInternalServerError)
@@ -1322,6 +1298,16 @@
 }
 
 func sendRequestZhipuAndHandleResponse(c *gin.Context, ctx context.Context, fullRequestUrl string, jsonData []byte, meta *util.RelayMeta, modelName string) *model.ErrorWithStatusCode {
+	// 预扣费检查 - 预扣0.2，后续处理完多退少补
+	quota := int64(0.2 * config.QuotaPerUnit)
+	userQuota, err := dbmodel.CacheGetUserQuota(ctx, meta.UserId)
+	if err != nil {
+		return openai.ErrorWrapper(err, "get_user_quota_error", http.StatusInternalServerError)
+	}
+	if userQuota-quota < 0 {
+		return openai.ErrorWrapper(fmt.Errorf("用户余额不足"), "User balance is not enough", http.StatusBadRequest)
+	}
+
 	channel, err := dbmodel.GetChannelById(meta.ChannelId, true)
 	if err != nil {
 		return openai.ErrorWrapper(err, "get_channel_error", http.StatusInternalServerError)
@@ -1358,6 +1344,16 @@
 }
 
 func sendRequestKelingAndHandleResponse(c *gin.Context, ctx context.Context, fullRequestUrl string, jsonData []byte, meta *util.RelayMeta, modelName string, mode string, duration string, videoType string, videoId string) *model.ErrorWithStatusCode {
+	// 预扣费检查 - 预扣0.2，后续处理完多退少补
+	quota := int64(0.2 * config.QuotaPerUnit)
+	userQuota, err := dbmodel.CacheGetUserQuota(ctx, meta.UserId)
+	if err != nil {
+		return openai.ErrorWrapper(err, "get_user_quota_error", http.StatusInternalServerError)
+	}
+	if userQuota-quota < 0 {
+		return openai.ErrorWrapper(fmt.Errorf("用户余额不足"), "User balance is not enough", http.StatusBadRequest)
+	}
+
 	// log.Printf("Request body JSON: %s", string(jsonData))
 	req, err := http.NewRequest("POST", fullRequestUrl, bytes.NewBuffer(jsonData))
 	if err != nil {
@@ -1383,20 +1379,10 @@
 		ak := meta.Config.AK
 		sk := meta.Config.SK
 
-		// Add logging for AK and SK
-		log.Printf("AK: %s", ak)
-		log.Printf("SK: %s", sk)
-
 		// Generate JWT token
 		token = encodeJWTToken(ak, sk)
-
-		// Add logging for generated token
-		log.Printf("Generated JWT token: %s", token)
 	} else {
 		token = meta.APIKey
-
-		// Add logging for API key token
-		log.Printf("Using API key as token: %s", token)
 	}
 	req.Header.Set("Content-Type", "application/json")
 	req.Header.Set("Authorization", "Bearer "+token)
@@ -1426,6 +1412,15 @@
 }
 
 func sendRequestRunwayAndHandleResponse(c *gin.Context, ctx context.Context, fullRequestUrl string, jsonData []byte, meta *util.RelayMeta, modelName string) *model.ErrorWithStatusCode {
+	// 预扣费检查 - 预扣0.2，后续处理完多退少补
+	quota := int64(0.2 * config.QuotaPerUnit)
+	userQuota, err := dbmodel.CacheGetUserQuota(ctx, meta.UserId)
+	if err != nil {
+		return openai.ErrorWrapper(err, "get_user_quota_error", http.StatusInternalServerError)
+	}
+	if userQuota-quota < 0 {
+		return openai.ErrorWrapper(fmt.Errorf("用户余额不足"), "User balance is not enough", http.StatusBadRequest)
+	}
 
 	channel, err := dbmodel.GetChannelById(meta.ChannelId, true)
 	if err != nil {
@@ -2054,8 +2049,6 @@
 	}
 
 	channel, err := dbmodel.GetChannelById(videoTask.ChannelId, true)
-	logger.SysLog(fmt.Sprintf("channelId2:%d", channel.Id))
-	cfg, _ := channel.LoadConfig()
 	if err != nil {
 		return openai.ErrorWrapper(
 			fmt.Errorf("failed to get channel: %v", err),
@@ -2063,13 +2056,8 @@
 			http.StatusInternalServerError,
 		)
 	}
-	if err != nil {
-		return openai.ErrorWrapper(
-			fmt.Errorf("failed to get videoTask: %v", err),
-			"database_error",
-			http.StatusBadRequest,
-		)
-	}
+	logger.SysLog(fmt.Sprintf("channelId2:%d", channel.Id))
+	cfg, _ := channel.LoadConfig()
 
 	var fullRequestUrl string
 	switch videoTask.Provider {
@@ -2123,6 +2111,35 @@
 		fullRequestUrl = fmt.Sprintf("%s/openapi/v2/video/result/%s", *channel.BaseURL, taskId)
 	case "doubao":
 		fullRequestUrl = fmt.Sprintf("%s/api/v3/contents/generations/tasks/%s", *channel.BaseURL, taskId)
+	case "vertexai":
+		// 对于 VertexAI Veo，taskId 是完整的操作名称
+		// 需要使用 fetchPredictOperation 方法来查询状态
+		// 解析 taskId 提取必要信息
+
+		// 示例 taskId: projects/veo3-463004/locations/global/publishers/google/models/veo-3.0-generate-preview/operations/ff8786d9-2b24-40b7-beb3-fd4147c92f8a
+		parts := strings.Split(taskId, "/")
+		if len(parts) < 8 {
+			return openai.ErrorWrapper(
+				fmt.Errorf("invalid operation name format: %s", taskId),
+				"invalid_operation_format",
+				http.StatusBadRequest,
+			)
+		}
+
+		projectId := parts[1]
+		region := parts[3]
+		modelId := parts[7]
+
+		// 构建 fetchPredictOperation URL
+		var baseURL string
+		if region == "global" {
+			baseURL = "https://aiplatform.googleapis.com"
+		} else {
+			baseURL = fmt.Sprintf("https://%s-aiplatform.googleapis.com", region)
+		}
+
+		fullRequestUrl = fmt.Sprintf("%s/v1/projects/%s/locations/%s/publishers/google/models/%s:fetchPredictOperation",
+			baseURL, projectId, region, modelId)
 	default:
 		return openai.ErrorWrapper(
 			fmt.Errorf("unsupported model type:"),
@@ -2131,7 +2148,24 @@
 		)
 	}
 	// 创建新的请求
-	req, err := http.NewRequest("GET", fullRequestUrl, nil)
+	var req *http.Request
+	if videoTask.Provider == "vertexai" {
+		// VertexAI 需要 POST 请求，并在请求体中包含操作名称
+		requestBody := map[string]string{
+			"operationName": taskId,
+		}
+		jsonBody, err := json.Marshal(requestBody)
+		if err != nil {
+			return openai.ErrorWrapper(
+				fmt.Errorf("failed to marshal request body: %v", err),
+				"marshal_error",
+				http.StatusInternalServerError,
+			)
+		}
+		req, err = http.NewRequest("POST", fullRequestUrl, bytes.NewReader(jsonBody))
+	} else {
+		req, err = http.NewRequest("GET", fullRequestUrl, nil)
+	}
 	if err != nil {
 		return openai.ErrorWrapper(
 			fmt.Errorf("failed to create request: %v", err),
@@ -2155,6 +2189,41 @@
 	} else if videoTask.Provider == "pixverse" {
 		req.Header.Set("API-KEY", channel.Key)
 		req.Header.Set("Ai-trace-id", "aaaaa")
+	} else if videoTask.Provider == "vertexai" {
+		// VertexAI 需要使用 OAuth2 token 进行认证
+		var credentials vertexai.Credentials
+		if err := json.Unmarshal([]byte(cfg.VertexAIADC), &credentials); err != nil {
+			return openai.ErrorWrapper(
+				fmt.Errorf("failed to parse VertexAI credentials: %v", err),
+				"credential_error",
+				http.StatusInternalServerError,
+			)
+		}
+
+		adaptor := &vertexai.Adaptor{
+			AccountCredentials: credentials,
+		}
+
+		// 创建临时的 RelayMeta 来获取访问令牌
+		tempMeta := &util.RelayMeta{
+			Config: dbmodel.ChannelConfig{
+				Region:            cfg.Region,
+				VertexAIProjectID: cfg.VertexAIProjectID,
+				VertexAIADC:       cfg.VertexAIADC,
+			},
+		}
+
+		accessToken, err := vertexai.GetAccessToken(adaptor, tempMeta)
+		if err != nil {
+			return openai.ErrorWrapper(
+				fmt.Errorf("failed to get VertexAI access token: %v", err),
+				"auth_error",
+				http.StatusInternalServerError,
+			)
+		}
+
+		req.Header.Set("Content-Type", "application/json")
+		req.Header.Set("Authorization", "Bearer "+accessToken)
 	} else {
 		req.Header.Set("Content-Type", "application/json")
 		req.Header.Set("Authorization", "Bearer "+channel.Key)
@@ -2216,6 +2285,13 @@
 			generalResponse.VideoResult = zhipuResp.VideoResults[0].URL
 		}
 
+		// 更新任务状态并检查是否需要退款
+		needRefund := UpdateVideoTaskStatus(taskId, generalResponse.TaskStatus, "")
+		if needRefund {
+			log.Printf("Task %s failed, compensating user", taskId)
+			CompensateVideoTask(taskId)
+		}
+
 		// 将 GeneralVideoResponse 结构体转换为 JSON
 		jsonResponse, err := json.Marshal(generalResponse)
 		if err != nil {
@@ -2290,6 +2366,17 @@
 			generalResponse.Duration = klingResp.Data.TaskResult.Videos[0].Duration
 		}
 
+		// 更新任务状态并检查是否需要退款
+		failReason := ""
+		if klingResp.Data.TaskStatus == "failed" {
+			failReason = klingResp.Data.TaskStatusMsg
+		}
+		needRefund := UpdateVideoTaskStatus(taskId, generalResponse.TaskStatus, failReason)
+		if needRefund {
+			log.Printf("Task %s failed, compensating user", taskId)
+			CompensateVideoTask(taskId)
+		}
+
 		// 将 GeneralVideoResponse 结构体转换为 JSON
 		jsonResponse, err := json.Marshal(generalResponse)
 		if err != nil {
@@ -2341,6 +2428,17 @@
 		} else {
 			log.Printf("Task not succeeded or no output. Status: %s, Output length: %d",
 				runwayResp.Status, len(runwayResp.Output))
+		}
+
+		// 更新任务状态并检查是否需要退款
+		failReason := ""
+		if runwayResp.Status == "FAILED" {
+			failReason = "Task failed"
+		}
+		needRefund := UpdateVideoTaskStatus(taskId, generalResponse.TaskStatus, failReason)
+		if needRefund {
+			log.Printf("Task %s failed, compensating user", taskId)
+			CompensateVideoTask(taskId)
 		}
 
 		// 将 GeneralVideoResponse 结构体转换为 JSON
@@ -2403,6 +2501,21 @@
 		} else {
 			log.Printf("Task not completed or no assets. State: %s, Assets: %v",
 				lumaResp.State, lumaResp.Assets)
+		}
+
+		// 更新任务状态并检查是否需要退款
+		failReason := ""
+		if lumaResp.State == "failed" {
+			if lumaResp.FailureReason != nil {
+				failReason = *lumaResp.FailureReason
+			} else {
+				failReason = "Task failed"
+			}
+		}
+		needRefund := UpdateVideoTaskStatus(taskId, generalResponse.TaskStatus, failReason)
+		if needRefund {
+			log.Printf("Task %s failed, compensating user", taskId)
+			CompensateVideoTask(taskId)
 		}
 
 		// 将 GeneralVideoResponse 结构体转换为 JSON
@@ -2471,6 +2584,20 @@
 			}
 		}
 
+		// 更新任务状态并检查是否需要退款
+		failReason := ""
+		if generalResponse.TaskStatus == "failed" {
+			failReason = generalResponse.Message
+			if failReason == "" {
+				failReason = "Task failed"
+			}
+		}
+		needRefund := UpdateVideoTaskStatus(taskId, generalResponse.TaskStatus, failReason)
+		if needRefund {
+			log.Printf("Task %s failed, compensating user", taskId)
+			CompensateVideoTask(taskId)
+		}
+
 		// 将 GeneralVideoResponse 结构体转换为 JSON
 		jsonResponse, err := json.Marshal(generalResponse)
 		if err != nil {
@@ -2520,7 +2647,25 @@
 
 		if pixverseResp.Resp.Url != "" {
 			generalResponse.VideoResult = pixverseResp.Resp.Url
-
+		}
+
+		// 检查任务状态，如果ErrCode不为0则为失败
+		if pixverseResp.ErrCode != 0 {
+			generalResponse.TaskStatus = "failed"
+		}
+
+		// 更新任务状态并检查是否需要退款
+		failReason := ""
+		if generalResponse.TaskStatus == "failed" {
+			failReason = pixverseResp.ErrMsg
+			if failReason == "" {
+				failReason = "Task failed"
+			}
+		}
+		needRefund := UpdateVideoTaskStatus(taskId, generalResponse.TaskStatus, failReason)
+		if needRefund {
+			log.Printf("Task %s failed, compensating user", taskId)
+			CompensateVideoTask(taskId)
 		}
 
 		// 将响应转换为JSON
@@ -2595,43 +2740,261 @@
 				http.StatusInternalServerError,
 			)
 		}
-		// 处理任务状态变更 - 原子性操作防止并发
-		if generalResponse.TaskStatus == "succeeded" && videoTask.Status != "succeeded" {
+		// 更新任务状态并检查是否需要退款
+		failReason := ""
+		if generalResponse.TaskStatus == "failed" {
+			failReason = generalResponse.Message
+			if failReason == "" {
+				failReason = "Task failed"
+			}
+		}
+		needRefund := UpdateVideoTaskStatus(taskId, generalResponse.TaskStatus, failReason)
+		if needRefund {
+			log.Printf("Task %s failed, compensating user", taskId)
+			CompensateVideoTask(taskId)
+		}
+
+		// 豆包特殊处理：如果任务成功，需要基于实际token使用量进行补差价
+		if generalResponse.TaskStatus == "succeeded" {
 			quota := calculateQuotaForDoubao(doubaoResp.Model, int64(doubaoResp.Usage.TotalTokens), c)
-
-			// 使用原子更新操作，只有当状态未变时才更新
-			success := dbmodel.UpdateVideoTaskStatusWithCondition(taskId, videoTask.Status, "succeeded", quota)
-			if success {
-				preQuota := videoTask.Quota
-				// 构建RelayMeta对象
-				ctx := c.Request.Context()
-				relayMeta := &util.RelayMeta{
-					UserId:    videoTask.UserId,
-					ChannelId: videoTask.ChannelId,
-					TokenId:   c.GetInt("token_id"),
+			preQuota := videoTask.Quota
+			// 构建RelayMeta对象
+			ctx := c.Request.Context()
+			relayMeta := &util.RelayMeta{
+				UserId:    videoTask.UserId,
+				ChannelId: videoTask.ChannelId,
+				TokenId:   c.GetInt("token_id"),
+			}
+			c.Set("channel_id", videoTask.ChannelId)
+			// 补差价（实际费用 - 预扣费用）
+			handleSuccessfulResponseWithQuota(c, ctx, relayMeta, videoTask.Model, "", "", int64(quota-preQuota))
+		}
+
+		// 发送响应
+		c.Data(http.StatusOK, "application/json", jsonResponse)
+		return nil
+	} else if videoTask.Provider == "vertexai" {
+		defer resp.Body.Close()
+
+		body, err := io.ReadAll(resp.Body)
+		if err != nil {
+			return openai.ErrorWrapper(
+				fmt.Errorf("failed to read response body: %v", err),
+				"internal_error",
+				http.StatusInternalServerError,
+			)
+		}
+
+		// 首先检查是否是直接的视频数据（base64或二进制）
+		bodyStr := string(body)
+
+		// 检查是否包含视频数据（可能在JSON中或直接返回）
+		if strings.Contains(bodyStr, "mimeType:video/mp4") {
+			// 如果不是以"{"开头，可能是直接的视频数据
+			if !strings.HasPrefix(bodyStr, "{") && len(bodyStr) > 1000 {
+				// 移除mimeType部分，保留视频数据
+				videoData := strings.Split(bodyStr, "mimeType:video/mp4")[0]
+				generalResponse := model.GeneralFinalVideoResponse{
+					TaskId:      taskId,
+					VideoResult: "data:video/mp4;base64," + videoData,
+					VideoId:     taskId,
+					TaskStatus:  "succeed",
+					Message:     "Video generated successfully",
 				}
-				c.Set("channel_id", videoTask.ChannelId)
-				handleSuccessfulResponseWithQuota(c, ctx, relayMeta, videoTask.Model, "", "", int64(quota-preQuota))
-			}
-		}
-		// 处理失败状态 - 原子性操作防止并发
-		if generalResponse.TaskStatus == "failed" && videoTask.Status != "failed" {
-			// 使用原子更新操作，只有当状态未变时才更新
-			preQuota := videoTask.Quota
-			success := dbmodel.UpdateVideoTaskStatusWithCondition(taskId, videoTask.Status, "failed", preQuota)
-			if success {
-
-				// 构建RelayMeta对象
-				ctx := c.Request.Context()
-				relayMeta := &util.RelayMeta{
-					UserId:    videoTask.UserId,
-					ChannelId: videoTask.ChannelId,
-					TokenId:   c.GetInt("token_id"),
+
+				// 更新任务状态
+				UpdateVideoTaskStatus(taskId, generalResponse.TaskStatus, "")
+
+				// 序列化响应
+				var jsonResponse []byte
+				var marshalErr error
+				jsonResponse, marshalErr = json.Marshal(generalResponse)
+				if marshalErr != nil {
+					return openai.ErrorWrapper(
+						fmt.Errorf("error marshaling response: %s", marshalErr),
+						"internal_error",
+						http.StatusInternalServerError,
+					)
 				}
-				c.Set("channel_id", videoTask.ChannelId)
-				// 退回预扣费用
-				handleSuccessfulResponseWithQuota(c, ctx, relayMeta, videoTask.Model, "", "", -preQuota)
-			}
+
+				// 发送响应
+				c.Data(http.StatusOK, "application/json", jsonResponse)
+				return nil
+			}
+		}
+
+		// 额外检查：如果响应很大且包含大量可能的base64数据
+		if len(bodyStr) > 50000 && !strings.HasPrefix(bodyStr, "{") {
+			generalResponse := model.GeneralFinalVideoResponse{
+				TaskId:      taskId,
+				VideoResult: "data:video/mp4;base64," + bodyStr,
+				VideoId:     taskId,
+				TaskStatus:  "succeed",
+				Message:     "Video generated successfully (large data)",
+			}
+
+			// 更新任务状态
+			UpdateVideoTaskStatus(taskId, generalResponse.TaskStatus, "")
+
+			// 序列化响应
+			var jsonResponse []byte
+			var marshalErr error
+			jsonResponse, marshalErr = json.Marshal(generalResponse)
+			if marshalErr != nil {
+				return openai.ErrorWrapper(
+					fmt.Errorf("error marshaling response: %s", marshalErr),
+					"internal_error",
+					http.StatusInternalServerError,
+				)
+			}
+
+			// 发送响应
+			c.Data(http.StatusOK, "application/json", jsonResponse)
+			return nil
+		}
+
+		// 解析JSON响应
+		var veoResp map[string]interface{}
+		if err := json.Unmarshal(body, &veoResp); err != nil {
+			// 如果JSON解析失败，可能是二进制视频数据
+			if len(body) > 1000 { // 足够大的响应，可能是视频文件
+				generalResponse := model.GeneralFinalVideoResponse{
+					TaskId:      taskId,
+					VideoResult: "data:video/mp4;base64," + base64.StdEncoding.EncodeToString(body),
+					VideoId:     taskId,
+					TaskStatus:  "succeed",
+					Message:     "Video generated successfully (binary data)",
+				}
+
+				// 更新任务状态
+				UpdateVideoTaskStatus(taskId, generalResponse.TaskStatus, "")
+
+				// 序列化响应
+				var jsonResponse2 []byte
+				var marshalErr2 error
+				jsonResponse2, marshalErr2 = json.Marshal(generalResponse)
+				if marshalErr2 != nil {
+					return openai.ErrorWrapper(
+						fmt.Errorf("error marshaling response: %s", marshalErr2),
+						"internal_error",
+						http.StatusInternalServerError,
+					)
+				}
+
+				// 发送响应
+				c.Data(http.StatusOK, "application/json", jsonResponse2)
+				return nil
+			}
+
+			return openai.ErrorWrapper(
+				fmt.Errorf("failed to parse response JSON: %v", err),
+				"json_parse_error",
+				http.StatusInternalServerError,
+			)
+		}
+
+		// 创建通用响应结构体
+		generalResponse := model.GeneralFinalVideoResponse{
+			TaskId:      taskId,
+			VideoResult: "",
+			VideoId:     taskId,
+			Message:     "",
+		}
+
+		// 处理任务状态映射 - 根据Google文档中的操作状态
+		if done, ok := veoResp["done"].(bool); ok {
+			if done {
+				// 操作已完成
+				if response, ok := veoResp["response"].(map[string]interface{}); ok {
+					// 尝试 fetchPredictOperation 格式（使用 videos 字段）
+					if videos, ok := response["videos"].([]interface{}); ok {
+						if len(videos) > 0 {
+							if video, ok := videos[0].(map[string]interface{}); ok {
+								// 检查 gcsUri 字段
+								if gcsUri, ok := video["gcsUri"].(string); ok {
+									generalResponse.VideoResult = gcsUri
+									generalResponse.TaskStatus = "succeed"
+								} else if videoData, ok := video["videoData"].(string); ok {
+									// 处理 base64 编码的视频数据
+									generalResponse.VideoResult = "data:video/mp4;base64," + videoData
+									generalResponse.TaskStatus = "succeed"
+								} else {
+									// 检查其他可能的字段名称
+									for _, value := range video {
+										if valueStr, ok := value.(string); ok && len(valueStr) > 1000 {
+											generalResponse.VideoResult = "data:video/mp4;base64," + valueStr
+											generalResponse.TaskStatus = "succeed"
+											break
+										}
+									}
+								}
+							}
+						}
+					} else if generatedSamples, ok := response["generatedSamples"].([]interface{}); ok {
+						// 尝试直接操作查询格式（使用 generatedSamples 字段）
+						if len(generatedSamples) > 0 {
+							if sample, ok := generatedSamples[0].(map[string]interface{}); ok {
+								if video, ok := sample["video"].(map[string]interface{}); ok {
+									if uri, ok := video["uri"].(string); ok {
+										generalResponse.VideoResult = uri
+										generalResponse.TaskStatus = "succeed"
+									}
+								}
+							}
+						}
+					}
+
+					// 如果没有找到视频，可能是因为有错误
+					if generalResponse.VideoResult == "" {
+						generalResponse.TaskStatus = "failed"
+						generalResponse.Message = "No video result found"
+					}
+				} else if errorInfo, ok := veoResp["error"].(map[string]interface{}); ok {
+					// 操作完成但有错误
+					generalResponse.TaskStatus = "failed"
+					if message, ok := errorInfo["message"].(string); ok {
+						generalResponse.Message = message
+					} else {
+						generalResponse.Message = "Operation failed"
+					}
+				} else {
+					// 操作完成但没有响应数据
+					generalResponse.TaskStatus = "failed"
+					generalResponse.Message = "Operation completed but no response data"
+				}
+			} else {
+				// 操作仍在进行中
+				generalResponse.TaskStatus = "processing"
+				generalResponse.Message = "Operation in progress"
+			}
+		} else {
+			// 操作仍在进行中
+			generalResponse.TaskStatus = "processing"
+			generalResponse.Message = "Operation in progress"
+		}
+
+		// 更新任务状态并检查是否需要退款
+		failReason := ""
+		if generalResponse.TaskStatus == "failed" {
+			failReason = generalResponse.Message
+			if failReason == "" {
+				failReason = "Task failed"
+			}
+		}
+		needRefund := UpdateVideoTaskStatus(taskId, generalResponse.TaskStatus, failReason)
+		if needRefund {
+			log.Printf("Task %s failed, compensating user", taskId)
+			CompensateVideoTask(taskId)
+		}
+
+		// 序列化响应
+		jsonResponse, err := json.Marshal(generalResponse)
+		if err != nil {
+			return openai.ErrorWrapper(
+				fmt.Errorf("error marshaling response: %s", err),
+				"internal_error",
+				http.StatusInternalServerError,
+			)
 		}
 
 		// 发送响应
@@ -2695,6 +3058,20 @@
 
 	// 如果 FileID 为空，直接返回当前状态
 	if minimaxResp.FileID == "" {
+		// 更新任务状态并检查是否需要退款
+		failReason := ""
+		if generalResponse.TaskStatus == "failed" {
+			failReason = generalResponse.Message
+			if failReason == "" {
+				failReason = "Task failed"
+			}
+		}
+		needRefund := UpdateVideoTaskStatus(taskId, generalResponse.TaskStatus, failReason)
+		if needRefund {
+			log.Printf("Task %s failed, compensating user", taskId)
+			CompensateVideoTask(taskId)
+		}
+
 		jsonResponse, err := json.Marshal(generalResponse)
 		if err != nil {
 			return openai.ErrorWrapper(fmt.Errorf("Error marshaling response: %s", err), "internal_error", http.StatusInternalServerError)
@@ -2729,7 +3106,21 @@
 	}
 
 	generalResponse.VideoResult = fileResponse.File.DownloadURL
-	generalResponse.TaskStatus = "success" // 假设有 FileID 且能获取到下载 URL 就意味着成功
+	generalResponse.TaskStatus = "succeed" // 假设有 FileID 且能获取到下载 URL 就意味着成功
+
+	// 更新任务状态并检查是否需要退款
+	failReason := ""
+	if generalResponse.TaskStatus == "failed" {
+		failReason = generalResponse.Message
+		if failReason == "" {
+			failReason = "Task failed"
+		}
+	}
+	needRefund := UpdateVideoTaskStatus(taskId, generalResponse.TaskStatus, failReason)
+	if needRefund {
+		log.Printf("Task %s failed, compensating user", taskId)
+		CompensateVideoTask(taskId)
+	}
 
 	jsonResponse, err := json.Marshal(generalResponse)
 	if err != nil {
@@ -2740,12 +3131,22 @@
 	return nil
 }
 
-func UpdateVideoTaskStatus(taskid string, status string, failreason string) {
+func UpdateVideoTaskStatus(taskid string, status string, failreason string) bool {
 	videoTask, err := dbmodel.GetVideoTaskById(taskid)
 	if err != nil {
 		log.Printf("Failed to get video task: %v", err)
-		return
-	}
+		return false
+	}
+
+	// 记录原始状态
+	oldStatus := videoTask.Status
+
+	// 检查状态是否真的发生了变化
+	if oldStatus == status {
+		log.Printf("Task %s status unchanged: %s", taskid, status)
+		return false
+	}
+
 	videoTask.Status = status
 	if failreason != "" {
 		videoTask.FailReason = failreason
@@ -2753,7 +3154,14 @@
 	err = videoTask.Update()
 	if err != nil {
 		log.Printf("Failed to update video task: %v", err)
-	}
+		return false
+	}
+
+	log.Printf("Task %s status updated from %s to %s", taskid, oldStatus, status)
+
+	// 返回是否需要退款：只有当状态变为失败且之前不是失败状态时才退款
+	// 空字符串被视为非失败状态，这是正确的，因为任务刚创建时就是这个状态
+	return (oldStatus != "failed" && status == "failed")
 }
 
 func CompensateVideoTask(taskid string) {
