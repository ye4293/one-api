--- conflicted
+++ resolved
@@ -30,20 +30,14 @@
 	if strings.Contains(lowerMessage, "your access was terminated") ||
 		strings.Contains(lowerMessage, "violation of our policies") ||
 		strings.Contains(lowerMessage, "your credit balance is too low") ||
-		strings.Contains(lowerMessage, "this organization has been disabled") ||
+		strings.Contains(lowerMessage, "organization has been disabled") ||
 		strings.Contains(lowerMessage, "credit") ||
 		strings.Contains(lowerMessage, "balance") ||
 		strings.Contains(lowerMessage, "permission denied") ||
+  	strings.Contains(lowerMessage, "organization has been restricted") || // groq
 		strings.Contains(lowerMessage, "已欠费") {
 		return true
 	}
-<<<<<<< HEAD
-
-=======
-	if strings.Contains(err.Message, "Organization has been restricted") { // groq
-		return true
-	}
->>>>>>> 58bf6080
 	return false
 }
 
