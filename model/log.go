package model

import (
	"context"
	"errors"
	"fmt"
	"math"
	"time"

	"github.com/songquanpeng/one-api/common/config"
	"github.com/songquanpeng/one-api/common/helper"
	"github.com/songquanpeng/one-api/common/logger"

	"gorm.io/gorm"
)

type Log struct {
	Id               int     `json:"id"`
	RequestId        string  `json:"request_id"`
	UserId           int     `json:"user_id" gorm:"index"`
	CreatedAt        int64   `json:"created_at" gorm:"bigint;index:idx_created_at_type"`
	Type             int     `json:"type" gorm:"index:idx_created_at_type"`
	Content          string  `json:"content"`
	Username         string  `json:"username" gorm:"index:index_username_model_name,priority:2;default:''"`
	TokenName        string  `json:"token_name" gorm:"index;default:''"`
	ModelName        string  `json:"model_name" gorm:"index;index:index_username_model_name,priority:1;default:''"`
	Quota            int     `json:"quota" gorm:"default:0"`
	PromptTokens     int     `json:"prompt_tokens" gorm:"default:0"`
	CompletionTokens int     `json:"completion_tokens" gorm:"default:0"`
	ChannelId        int     `json:"channel" gorm:"index"`
	Duration         float64 `json:"duration" gorm:"default:0"`
	Speed            float64 `json:"speed" gorm:"default:0"`
	Title            string  `json:"title"`
	HttpReferer      string  `json:"http_referer"`
	Provider         string  `json:"provider"`
	XRequestID       string  `json:"x_request_id"`
	XResponseID      string  `json:"x_response_id"`
	FirstWordLatency float64 `json:"first_word_latency" gorm:"default:0"`
<<<<<<< HEAD
	VideoTaskId      string  `json:"video_task_id" gorm:"type:varchar(200);index:idx_id,length:30;default:''"`
=======
	VideoTaskId      string  `json:"video_task_id" gorm:"type:varchar(200);index:idx_video_task_id;default:''"`
	IsStream         bool    `json:"is_stream" gorm:"default:false"`
	Other            string  `json:"other"`
>>>>>>> e909b217
}

const (
	LogTypeUnknown = iota
	LogTypeTopup
	LogTypeConsume
	LogTypeManage
	LogTypeSystem
	LogTypeError
)

func RecordLog(userId int, logType int, content string) {
	if logType == LogTypeConsume && !config.LogConsumeEnabled {
		return
	}
	log := &Log{
		UserId:    userId,
		Username:  GetUsernameById(userId),
		CreatedAt: helper.GetTimestamp(),
		Type:      logType,
		Content:   content,
	}
	err := LOG_DB.Create(log).Error
	if err != nil {
		logger.SysError("failed to record log: " + err.Error())
	}
}

func RecordConsumeLog(ctx context.Context, userId int, channelId int, promptTokens int, completionTokens int, modelName string, tokenName string, quota int64, content string, duration float64, title string, httpReferer string, isStream bool, firstWordLatency float64) {
	RecordConsumeLogWithOther(ctx, userId, channelId, promptTokens, completionTokens, modelName, tokenName, quota, content, duration, title, httpReferer, isStream, firstWordLatency, "")
}

func RecordConsumeLogWithRequestID(ctx context.Context, userId int, channelId int, promptTokens int, completionTokens int, modelName string, tokenName string, quota int64, content string, duration float64, title string, httpReferer string, isStream bool, firstWordLatency float64, xRequestID string) {
	RecordConsumeLogWithOtherAndRequestID(ctx, userId, channelId, promptTokens, completionTokens, modelName, tokenName, quota, content, duration, title, httpReferer, isStream, firstWordLatency, "", xRequestID)
}

func RecordConsumeLogWithOther(ctx context.Context, userId int, channelId int, promptTokens int, completionTokens int, modelName string, tokenName string, quota int64, content string, duration float64, title string, httpReferer string, isStream bool, firstWordLatency float64, other string) {
	RecordConsumeLogWithOtherAndRequestID(ctx, userId, channelId, promptTokens, completionTokens, modelName, tokenName, quota, content, duration, title, httpReferer, isStream, firstWordLatency, other, "")
}

func RecordConsumeLogWithOtherAndRequestID(ctx context.Context, userId int, channelId int, promptTokens int, completionTokens int, modelName string, tokenName string, quota int64, content string, duration float64, title string, httpReferer string, isStream bool, firstWordLatency float64, other string, xRequestID string) {
	logger.Info(ctx, fmt.Sprintf("record consume log: userId=%d, channelId=%d, promptTokens=%d, completionTokens=%d, modelName=%s, tokenName=%s, quota=%d, content=%s, xRequestID=%s", userId, channelId, promptTokens, completionTokens, modelName, tokenName, quota, content, xRequestID))
	if !config.LogConsumeEnabled {
		return
	}

	var speed float64
	if duration > 0 {
		speed = math.Round(float64(completionTokens)/duration*100) / 100
	} else {
		speed = 0 // 或者设置为其他默认值
	}

	log := &Log{
		UserId:           userId,
		Username:         GetUsernameById(userId),
		CreatedAt:        helper.GetTimestamp(),
		Type:             LogTypeConsume,
		Content:          content,
		PromptTokens:     promptTokens,
		CompletionTokens: completionTokens,
		TokenName:        tokenName,
		ModelName:        modelName,
		Quota:            int(quota),
		ChannelId:        channelId,
		Duration:         duration,
		Title:            title,
		HttpReferer:      httpReferer,
		Speed:            speed,
		IsStream:         isStream,
		FirstWordLatency: firstWordLatency,
		Other:            other,
		XRequestID:       xRequestID,
	}
	err := LOG_DB.Create(log).Error
	if err != nil {
		logger.Error(ctx, "failed to record log: "+err.Error())
	}
}

func GetCurrentAllLogsAndCount(logType int, startTimestamp int64, endTimestamp int64, modelName string, username string, tokenName string, xRequestId string, xResponseId string, page int, pageSize int, channel int) (logs []*Log, total int64, err error) {
	var tx *gorm.DB

	// 根据日志类型筛选
	if logType == LogTypeUnknown {
		tx = LOG_DB
	} else {
		tx = LOG_DB.Where("type = ?", logType)
	}

	// 进一步根据提供的参数筛选日志
	if modelName != "" {
		tx = tx.Where("model_name = ?", modelName)
	}
	if username != "" {
		tx = tx.Where("username = ?", username)
	}
	if tokenName != "" {
		tx = tx.Where("token_name = ?", tokenName)
	}
	if xRequestId != "" {
		tx = tx.Where("x_request_id = ?", xRequestId)
	}
	if xResponseId != "" {
		tx = tx.Where("x_response_id = ?", xResponseId)
	}
	if startTimestamp != 0 {
		tx = tx.Where("created_at >= ?", startTimestamp)
	}
	if endTimestamp != 0 {
		tx = tx.Where("created_at <= ?", endTimestamp)
	}
	if channel != 0 {
		tx = tx.Where("channel_id = ?", channel)
	}

	// 首先计算满足条件的总数
	err = tx.Model(&Log{}).Count(&total).Error
	if err != nil {
		return nil, 0, err
	}

	// 计算起始索引。第一页的起始索引为0。
	offset := (page - 1) * pageSize

	// 然后获取满足条件的日志数据
	err = tx.Order("id desc").Limit(pageSize).Offset(offset).Find(&logs).Error
	if err != nil {
		return nil, total, err
	}

	// 返回日志数据、总数以及错误信息
	return logs, total, nil
}

func GetCurrentUserLogsAndCount(userId int, logType int, startTimestamp int64, endTimestamp int64, modelName string, tokenName string, xRequestId string, xResponseId string, page int, pageSize int) (logs []*Log, total int64, err error) {
	var tx *gorm.DB

	// 筛选基于用户ID和日志类型
	if logType == LogTypeUnknown {
		tx = LOG_DB.Where("user_id = ?", userId)
	} else {
		tx = LOG_DB.Where("user_id = ? and type = ?", userId, logType)
	}

	// 进一步根据提供的参数筛选日志
	if modelName != "" {
		tx = tx.Where("model_name = ?", modelName)
	}
	if tokenName != "" {
		tx = tx.Where("token_name = ?", tokenName)
	}
	if xRequestId != "" {
		tx = tx.Where("x_request_id = ?", xRequestId)
	}
	if xResponseId != "" {
		tx = tx.Where("x_response_id = ?", xResponseId)
	}
	if startTimestamp != 0 {
		tx = tx.Where("created_at >= ?", startTimestamp)
	}
	if endTimestamp != 0 {
		tx = tx.Where("created_at <= ?", endTimestamp)
	}

	// 首先计算满足条件的总数
	err = tx.Model(&Log{}).Count(&total).Error
	if err != nil {
		return nil, 0, err
	}

	// 计算起始索引，基于page和pageSize。第一页的起始索引为0。
	offset := (page - 1) * pageSize

	// 然后获取满足条件的日志数据
	err = tx.Select("id, request_id, user_id, created_at, type, username, token_name, model_name, quota, prompt_tokens, completion_tokens, channel_id, duration, is_stream, first_word_latency, content, x_request_id, x_response_id").Order("id desc").Limit(pageSize).Offset(offset).Find(&logs).Error
	if err != nil {
		return nil, total, err
	}

	// 返回日志数据、总数以及错误信息
	return logs, total, nil
}

func SearchAllLogs(keyword string) (logs []*Log, err error) {
	err = LOG_DB.Where("type = ? or content LIKE ?", keyword, keyword+"%").Order("id desc").Limit(config.MaxRecentItems).Find(&logs).Error
	return logs, err
}

func SearchUserLogs(userId int, keyword string) (logs []*Log, err error) {
	err = LOG_DB.Where("user_id = ? and type = ?", userId, keyword).Order("id desc").Limit(config.MaxRecentItems).Omit("id").Find(&logs).Error
	return logs, err
}

func SumUsedQuota(logType int, startTimestamp int64, endTimestamp int64, modelName string, username string, tokenName string, channel int) (quota int64) {
	tx := LOG_DB.Table("logs").Select("ifnull(sum(quota),0)")
	if username != "" {
		tx = tx.Where("username = ?", username)
	}
	if tokenName != "" {
		tx = tx.Where("token_name = ?", tokenName)
	}
	if startTimestamp != 0 {
		tx = tx.Where("created_at >= ?", startTimestamp)
	}
	if endTimestamp != 0 {
		tx = tx.Where("created_at <= ?", endTimestamp)
	}
	if modelName != "" {
		tx = tx.Where("model_name = ?", modelName)
	}
	if channel != 0 {
		tx = tx.Where("channel_id = ?", channel)
	}
	tx.Where("type = ?", LogTypeConsume).Scan(&quota)
	return quota
}

func SumUsedToken(logType int, startTimestamp int64, endTimestamp int64, modelName string, username string, tokenName string) (token int) {
	tx := LOG_DB.Table("logs").Select("ifnull(sum(prompt_tokens),0) + ifnull(sum(completion_tokens),0)")
	if username != "" {
		tx = tx.Where("username = ?", username)
	}
	if tokenName != "" {
		tx = tx.Where("token_name = ?", tokenName)
	}
	if startTimestamp != 0 {
		tx = tx.Where("created_at >= ?", startTimestamp)
	}
	if endTimestamp != 0 {
		tx = tx.Where("created_at <= ?", endTimestamp)
	}
	if modelName != "" {
		tx = tx.Where("model_name = ?", modelName)
	}
	tx.Where("type = ?", LogTypeConsume).Scan(&token)
	return token
}

func DeleteOldLog(targetTimestamp int64) (int64, error) {
	result := LOG_DB.Where("created_at < ?", targetTimestamp).Delete(&Log{})
	return result.RowsAffected, result.Error
}

type HourlyData struct {
	Hour   string `json:"hour"`
	Amount int64  `json:"amount"`
}

func GetAllGraph(timestamp int64, target string) ([]HourlyData, error) {
	var hourlyData []HourlyData
	startOfDay := time.Unix(timestamp, 0).UTC().Truncate(24 * time.Hour)
	endOfDay := startOfDay.Add(24 * time.Hour)

	// 初始化每个小时的数据为0
	for i := 0; i < 24; i++ {
		hourlyData = append(hourlyData, HourlyData{Hour: fmt.Sprintf("%02d", i), Amount: 0})
	}

	// 构建查询
	var field string
	hourExpr := "LPAD(HOUR(FROM_UNIXTIME(created_at)), 2, '0')"
	switch target {
	case "quota":
		field = fmt.Sprintf("COALESCE(SUM(quota), 0) as amount, %s as hour", hourExpr)
	case "token":
		field = fmt.Sprintf("COALESCE(SUM(prompt_tokens + completion_tokens), 0) as amount, %s as hour", hourExpr)
	case "count":
		field = fmt.Sprintf("COALESCE(COUNT(*), 0) as amount, %s as hour", hourExpr)
	default:
		return nil, errors.New("invalid target")
	}

	// 执行查询
	var results []HourlyData
	err := LOG_DB.Model(&Log{}).
		Select(field).
		Where("created_at >= ? AND created_at < ?", startOfDay.Unix(), endOfDay.Unix()).
		Group(hourExpr).
		Scan(&results).Error

	if err != nil {
		return nil, err
	}

	// 更新数据
	for _, result := range results {
		for i, h := range hourlyData {
			if h.Hour == result.Hour {
				hourlyData[i].Amount = result.Amount
				break
			}
		}
	}

	return hourlyData, nil
}

func GetUserGraph(userId int, timestamp int64, target string) ([]HourlyData, error) {
	var hourlyData []HourlyData
	startOfDay := time.Unix(timestamp, 0).UTC().Truncate(24 * time.Hour)
	endOfDay := startOfDay.Add(24 * time.Hour)

	// 初始化每个小时的数据为0
	for i := 0; i < 24; i++ {
		hourlyData = append(hourlyData, HourlyData{Hour: fmt.Sprintf("%02d", i), Amount: 0})
	}

	// 构建查询
	var field string
	hourExpr := "LPAD(HOUR(FROM_UNIXTIME(created_at)), 2, '0')"
	switch target {
	case "quota":
		field = fmt.Sprintf("COALESCE(SUM(quota), 0) as amount, %s as hour", hourExpr)
	case "token":
		field = fmt.Sprintf("COALESCE(SUM(prompt_tokens + completion_tokens), 0) as amount, %s as hour", hourExpr)
	case "count":
		field = fmt.Sprintf("COALESCE(COUNT(*), 0) as amount, %s as hour", hourExpr)
	default:
		return nil, errors.New("invalid target")
	}

	// 执行查询
	var results []HourlyData
	err := LOG_DB.Model(&Log{}).
		Select(field).
		Where("user_id = ? AND created_at >= ? AND created_at < ?", userId, startOfDay.Unix(), endOfDay.Unix()).
		Group(hourExpr).
		Scan(&results).Error

	if err != nil {
		return nil, err
	}

	// 更新数据
	for _, result := range results {
		for i, h := range hourlyData {
			if h.Hour == result.Hour {
				hourlyData[i].Amount = result.Amount
				break
			}
		}
	}

	return hourlyData, nil
}

func GetAllMetrics() (rpm int64, tpm int64, quotaSum int64, err error) {
	// 获取当前时间戳
	currentTime := time.Now().Unix()
	// 一分钟前的时间戳
	oneMinuteAgo := currentTime - 60

	// 单次查询获取所有指标
	err = LOG_DB.Model(&Log{}).
		Select(`
            COUNT(*) as rpm, 
            COALESCE(SUM(prompt_tokens + completion_tokens), 0) as tpm,
            COALESCE(SUM(quota), 0) as quota_sum
        `).
		Where("created_at >= ? AND created_at <= ?",
			oneMinuteAgo, currentTime).
		Row().Scan(&rpm, &tpm, &quotaSum)

	if err != nil {
		return 0, 0, 0, err
	}

	return rpm, tpm, quotaSum, nil
}

func GetUserMetrics(userId int) (rpm int64, tpm int64, quotaSum int64, err error) {
	// 获取当前时间戳
	currentTime := time.Now().Unix()
	// 一分钟前的时间戳
	oneMinuteAgo := currentTime - 60

	// 单次查询获取所有指标
	err = LOG_DB.Model(&Log{}).
		Select(`
            COUNT(*) as rpm, 
            COALESCE(SUM(prompt_tokens + completion_tokens), 0) as tpm,
            COALESCE(SUM(quota), 0) as quota_sum
        `).
		Where("user_id = ? AND created_at >= ? AND created_at <= ?",
			userId, oneMinuteAgo, currentTime).
		Row().Scan(&rpm, &tpm, &quotaSum)

	if err != nil {
		return 0, 0, 0, err
	}

	return rpm, tpm, quotaSum, nil
}

// GetDailyMetrics 获取当天所有用户的请求总数和配额消耗总数
func GetDailyMetrics() (requestPD int64, usedPD int64, err error) {
	// 获取当天开始和结束的时间戳
	now := time.Now()
	startOfDay := time.Date(now.Year(), now.Month(), now.Day(), 0, 0, 0, 0, now.Location()).Unix()
	endOfDay := time.Date(now.Year(), now.Month(), now.Day(), 23, 59, 59, 999999999, now.Location()).Unix()

	// 单次查询获取当天的统计数据
	err = LOG_DB.Model(&Log{}).
		Select(`
            COUNT(*) as request_pd,
            COALESCE(SUM(quota), 0) as used_pd
        `).
		Where("created_at >= ? AND created_at <= ?",
			startOfDay, endOfDay).
		Row().Scan(&requestPD, &usedPD)

	if err != nil {
		return 0, 0, err
	}

	return requestPD, usedPD, nil
}

// GetUserDailyMetrics 获取指定用户当天的请求总数和配额消耗总数
func GetUserDailyMetrics(userId int) (requestPD int64, usedPD int64, err error) {
	// 获取当天开始和结束的时间戳
	now := time.Now()
	startOfDay := time.Date(now.Year(), now.Month(), now.Day(), 0, 0, 0, 0, now.Location()).Unix()
	endOfDay := time.Date(now.Year(), now.Month(), now.Day(), 23, 59, 59, 999999999, now.Location()).Unix()

	// 单次查询获取当天的统计数据
	err = LOG_DB.Model(&Log{}).
		Select(`
            COUNT(*) as request_pd,
            COALESCE(SUM(quota), 0) as used_pd
        `).
		Where("user_id = ? AND created_at >= ? AND created_at <= ?",
			userId, startOfDay, endOfDay).
		Row().Scan(&requestPD, &usedPD)

	if err != nil {
		return 0, 0, err
	}

	return requestPD, usedPD, nil
}

// ModelQuotaStats 模型消耗统计结构
type ModelQuotaStats struct {
	ModelName string `json:"model_name"`
	QuotaSum  int64  `json:"quota_sum"`
}

// GetTopModelQuotaStats 管理员查询当天消耗最高的前5个模型
func GetTopModelQuotaStats() ([]ModelQuotaStats, error) {
	// 获取当天的开始和结束时间戳
	now := time.Now()
	startOfDay := time.Date(now.Year(), now.Month(), now.Day(), 0, 0, 0, 0, now.Location()).Unix()
	endOfDay := time.Date(now.Year(), now.Month(), now.Day(), 23, 59, 59, 999999999, now.Location()).Unix()

	var stats []ModelQuotaStats

	err := LOG_DB.Model(&Log{}).
		Select("model_name, COALESCE(SUM(quota), 0) as quota_sum").
		Where("created_at >= ? AND created_at <= ?", startOfDay, endOfDay).
		Group("model_name").
		Order("quota_sum DESC").
		Limit(5).
		Scan(&stats).Error

	if err != nil {
		return nil, err
	}

	return stats, nil
}

// GetUserTopModelQuotaStats 普通用户查询自己当天消耗最高的前5个模型
func GetUserTopModelQuotaStats(userId int) ([]ModelQuotaStats, error) {
	// 获取当天的开始和结束时间戳
	now := time.Now()
	startOfDay := time.Date(now.Year(), now.Month(), now.Day(), 0, 0, 0, 0, now.Location()).Unix()
	endOfDay := time.Date(now.Year(), now.Month(), now.Day(), 23, 59, 59, 999999999, now.Location()).Unix()

	var stats []ModelQuotaStats

	err := LOG_DB.Model(&Log{}).
		Select("model_name, COALESCE(SUM(quota), 0) as quota_sum").
		Where("user_id = ? AND created_at >= ? AND created_at <= ?",
			userId, startOfDay, endOfDay).
		Group("model_name").
		Order("quota_sum DESC").
		Limit(5).
		Scan(&stats).Error

	if err != nil {
		return nil, err
	}

	return stats, nil
}

// GetLogsByVideoTaskId 通过视频任务ID查找日志记录
func GetLogsByVideoTaskId(videoTaskId string) (*Log, error) {
	var log Log
	err := LOG_DB.Where("video_task_id = ?", videoTaskId).First(&log).Error
	if err != nil {
		return nil, err
	}
	return &log, nil
}

// RecordVideoConsumeLog 记录视频任务的消费日志，包含VideoTaskId
func RecordVideoConsumeLog(ctx context.Context, userId int, channelId int, promptTokens int, completionTokens int, modelName string, tokenName string, quota int64, content string, duration float64, title string, httpReferer string, videoTaskId string) {
	logger.Info(ctx, fmt.Sprintf("record video consume log: userId=%d, channelId=%d, promptTokens=%d, completionTokens=%d, modelName=%s, tokenName=%s, quota=%d, content=%s, videoTaskId=%s", userId, channelId, promptTokens, completionTokens, modelName, tokenName, quota, content, videoTaskId))
	if !config.LogConsumeEnabled {
		return
	}

	log := &Log{
		UserId:           userId,
		Username:         GetUsernameById(userId),
		CreatedAt:        helper.GetTimestamp(),
		Type:             LogTypeConsume,
		Content:          content,
		PromptTokens:     promptTokens,
		CompletionTokens: completionTokens,
		TokenName:        tokenName,
		ModelName:        modelName,
		Quota:            int(quota),
		ChannelId:        channelId,
		Duration:         duration,
		Title:            title,
		HttpReferer:      httpReferer,
		Speed:            0,
		VideoTaskId:      videoTaskId,
	}
	err := LOG_DB.Create(log).Error
	if err != nil {
		logger.Error(ctx, "failed to record video log: "+err.Error())
	}
}

// UpdateLogQuotaAndTokens 更新日志记录的Quota和CompletionTokens字段
func UpdateLogQuotaAndTokens(videoTaskId string, quota int64, completionTokens int) error {
	result := LOG_DB.Model(&Log{}).
		Where("video_task_id = ?", videoTaskId).
		Updates(map[string]interface{}{
			"quota":             int(quota),
			"completion_tokens": completionTokens,
		})

	if result.Error != nil {
		return result.Error
	}

	if result.RowsAffected == 0 {
		return errors.New("no log found with the given video_task_id")
	}

	return nil
}<|MERGE_RESOLUTION|>--- conflicted
+++ resolved
@@ -36,13 +36,9 @@
 	XRequestID       string  `json:"x_request_id"`
 	XResponseID      string  `json:"x_response_id"`
 	FirstWordLatency float64 `json:"first_word_latency" gorm:"default:0"`
-<<<<<<< HEAD
-	VideoTaskId      string  `json:"video_task_id" gorm:"type:varchar(200);index:idx_id,length:30;default:''"`
-=======
 	VideoTaskId      string  `json:"video_task_id" gorm:"type:varchar(200);index:idx_video_task_id;default:''"`
 	IsStream         bool    `json:"is_stream" gorm:"default:false"`
 	Other            string  `json:"other"`
->>>>>>> e909b217
 }
 
 const (
