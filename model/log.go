package model

import (
	"context"
	"fmt"
	"time"

	"github.com/songquanpeng/one-api/common"
	"github.com/songquanpeng/one-api/common/config"
	"github.com/songquanpeng/one-api/common/helper"
	"github.com/songquanpeng/one-api/common/logger"

	"gorm.io/gorm"
)

type Log struct {
	Id               int     `json:"id"`
	RequestId        string  `json:"request_id"`
	UserId           int     `json:"user_id" gorm:"index"`
	CreatedAt        int64   `json:"created_at" gorm:"bigint;index:idx_created_at_type"`
	Type             int     `json:"type" gorm:"index:idx_created_at_type"`
	Content          string  `json:"content"`
	Username         string  `json:"username" gorm:"index:index_username_model_name,priority:2;default:''"`
	TokenName        string  `json:"token_name" gorm:"index;default:''"`
	ModelName        string  `json:"model_name" gorm:"index;index:index_username_model_name,priority:1;default:''"`
	Quota            int     `json:"quota" gorm:"default:0"`
	PromptTokens     int     `json:"prompt_tokens" gorm:"default:0"`
	CompletionTokens int     `json:"completion_tokens" gorm:"default:0"`
	ChannelId        int     `json:"channel" gorm:"index"`
	Duration         float64 `json:"duration" gorm:"default:0"`
}

const (
	LogTypeUnknown = iota
	LogTypeTopup
	LogTypeConsume
	LogTypeManage
	LogTypeSystem
)

func RecordLog(userId int, logType int, content string) {
	if logType == LogTypeConsume && !config.LogConsumeEnabled {
		return
	}
	log := &Log{
		UserId:    userId,
		Username:  GetUsernameById(userId),
		CreatedAt: helper.GetTimestamp(),
		Type:      logType,
		Content:   content,
	}
	err := DB.Create(log).Error
	if err != nil {
		logger.SysError("failed to record log: " + err.Error())
	}
}

<<<<<<< HEAD
func RecordConsumeLog(ctx context.Context, userId int, channelId int, promptTokens int, completionTokens int, modelName string, tokenName string, quota int, content string, duration float64) {
=======
func RecordConsumeLog(ctx context.Context, userId int, channelId int, promptTokens int, completionTokens int, modelName string, tokenName string, quota int64, content string) {
>>>>>>> e99150bd
	logger.Info(ctx, fmt.Sprintf("record consume log: userId=%d, channelId=%d, promptTokens=%d, completionTokens=%d, modelName=%s, tokenName=%s, quota=%d, content=%s", userId, channelId, promptTokens, completionTokens, modelName, tokenName, quota, content))
	if !config.LogConsumeEnabled {
		return
	}
	log := &Log{
		UserId:           userId,
		Username:         GetUsernameById(userId),
		CreatedAt:        helper.GetTimestamp(),
		Type:             LogTypeConsume,
		Content:          content,
		PromptTokens:     promptTokens,
		CompletionTokens: completionTokens,
		TokenName:        tokenName,
		ModelName:        modelName,
		Quota:            int(quota),
		ChannelId:        channelId,
		Duration:         duration,
	}
	err := DB.Create(log).Error
	if err != nil {
		logger.Error(ctx, "failed to record log: "+err.Error())
	}
}

func GetCurrentAllLogsAndCount(logType int, startTimestamp int64, endTimestamp int64, modelName string, username string, tokenName string, page int, pageSize int, channel int) (logs []*Log, total int64, err error) {
	var tx *gorm.DB

	// 根据日志类型筛选
	if logType == LogTypeUnknown {
		tx = DB
	} else {
		tx = DB.Where("type = ?", logType)
	}

	// 进一步根据提供的参数筛选日志
	if modelName != "" {
		tx = tx.Where("model_name = ?", modelName)
	}
	if username != "" {
		tx = tx.Where("username = ?", username)
	}
	if tokenName != "" {
		tx = tx.Where("token_name = ?", tokenName)
	}
	if startTimestamp != 0 {
		tx = tx.Where("created_at >= ?", startTimestamp)
	}
	if endTimestamp != 0 {
		tx = tx.Where("created_at <= ?", endTimestamp)
	}
	if channel != 0 {
		tx = tx.Where("channel_id = ?", channel)
	}

	// 首先计算满足条件的总数
	err = tx.Model(&Log{}).Count(&total).Error
	if err != nil {
		return nil, 0, err
	}

	// 计算起始索引。第一页的起始索引为0。
	offset := (page - 1) * pageSize

	// 然后获取满足条件的日志数据
	err = tx.Order("id desc").Limit(pageSize).Offset(offset).Find(&logs).Error
	if err != nil {
		return nil, total, err
	}

	// 返回日志数据、总数以及错误信息
	return logs, total, nil
}

func GetCurrentUserLogsAndCount(userId int, logType int, startTimestamp int64, endTimestamp int64, modelName string, tokenName string, page int, pageSize int) (logs []*Log, total int64, err error) {
	var tx *gorm.DB

	// 筛选基于用户ID和日志类型
	if logType == LogTypeUnknown {
		tx = DB.Where("user_id = ?", userId)
	} else {
		tx = DB.Where("user_id = ? AND type = ?", userId, logType)
	}

	// 进一步根据提供的参数筛选日志
	if modelName != "" {
		tx = tx.Where("model_name = ?", modelName)
	}
	if tokenName != "" {
		tx = tx.Where("token_name = ?", tokenName)
	}
	if startTimestamp != 0 {
		tx = tx.Where("created_at >= ?", startTimestamp)
	}
	if endTimestamp != 0 {
		tx = tx.Where("created_at <= ?", endTimestamp)
	}

	// 首先计算满足条件的总数
	err = tx.Model(&Log{}).Count(&total).Error
	if err != nil {
		return nil, 0, err
	}

	// 计算起始索引，基于page和pageSize。第一页的起始索引为0。
	offset := (page - 1) * pageSize

	// 然后获取满足条件的日志数据
	err = tx.Select("id, request_id, user_id, created_at, type, username, token_name, model_name, quota, prompt_tokens, completion_tokens, channel_id, duration").Order("id desc").Limit(pageSize).Offset(offset).Find(&logs).Error
	if err != nil {
		return nil, total, err
	}

	// 返回日志数据、总数以及错误信息
	return logs, total, nil
}

func SearchAllLogs(keyword string) (logs []*Log, err error) {
	err = DB.Where("type = ? or content LIKE ?", keyword, keyword+"%").Order("id desc").Limit(config.MaxRecentItems).Find(&logs).Error
	return logs, err
}

func SearchUserLogs(userId int, keyword string) (logs []*Log, err error) {
	err = DB.Where("user_id = ? and type = ?", userId, keyword).Order("id desc").Limit(config.MaxRecentItems).Omit("id").Find(&logs).Error
	return logs, err
}

func SumUsedQuota(logType int, startTimestamp int64, endTimestamp int64, modelName string, username string, tokenName string, channel int) (quota int64) {
	tx := DB.Table("logs").Select("ifnull(sum(quota),0)")
	if username != "" {
		tx = tx.Where("username = ?", username)
	}
	if tokenName != "" {
		tx = tx.Where("token_name = ?", tokenName)
	}
	if startTimestamp != 0 {
		tx = tx.Where("created_at >= ?", startTimestamp)
	}
	if endTimestamp != 0 {
		tx = tx.Where("created_at <= ?", endTimestamp)
	}
	if modelName != "" {
		tx = tx.Where("model_name = ?", modelName)
	}
	if channel != 0 {
		tx = tx.Where("channel_id = ?", channel)
	}
	tx.Where("type = ?", LogTypeConsume).Scan(&quota)
	return quota
}

func SumUsedToken(logType int, startTimestamp int64, endTimestamp int64, modelName string, username string, tokenName string) (token int) {
	tx := DB.Table("logs").Select("ifnull(sum(prompt_tokens),0) + ifnull(sum(completion_tokens),0)")
	if username != "" {
		tx = tx.Where("username = ?", username)
	}
	if tokenName != "" {
		tx = tx.Where("token_name = ?", tokenName)
	}
	if startTimestamp != 0 {
		tx = tx.Where("created_at >= ?", startTimestamp)
	}
	if endTimestamp != 0 {
		tx = tx.Where("created_at <= ?", endTimestamp)
	}
	if modelName != "" {
		tx = tx.Where("model_name = ?", modelName)
	}
	tx.Where("type = ?", LogTypeConsume).Scan(&token)
	return token
}

func DeleteOldLog(targetTimestamp int64) (int64, error) {
	result := DB.Where("created_at < ?", targetTimestamp).Delete(&Log{})
	return result.RowsAffected, result.Error
}

type LogStatistic struct {
	Day              string `gorm:"column:day"`
	ModelName        string `gorm:"column:model_name"`
	RequestCount     int    `gorm:"column:request_count"`
	Quota            int    `gorm:"column:quota"`
	PromptTokens     int    `gorm:"column:prompt_tokens"`
	CompletionTokens int    `gorm:"column:completion_tokens"`
}

func SearchLogsByDayAndModel(userId, start, end int) (LogStatistics []*LogStatistic, err error) {
	groupSelect := "DATE_FORMAT(FROM_UNIXTIME(created_at), '%Y-%m-%d') as day"

	if common.UsingPostgreSQL {
		groupSelect = "TO_CHAR(date_trunc('day', to_timestamp(created_at)), 'YYYY-MM-DD') as day"
	}

	if common.UsingSQLite {
		groupSelect = "strftime('%Y-%m-%d', datetime(created_at, 'unixepoch')) as day"
	}

	err = DB.Raw(`
		SELECT `+groupSelect+`,
		model_name, count(1) as request_count,
		sum(quota) as quota,
		sum(prompt_tokens) as prompt_tokens,
		sum(completion_tokens) as completion_tokens
		FROM logs
		WHERE type=2
		AND user_id= ?
		AND created_at BETWEEN ? AND ?
		GROUP BY day, model_name
		ORDER BY day, model_name
	`, userId, start, end).Scan(&LogStatistics).Error

	return LogStatistics, err
}

type ModelQuota struct {
	ModelName string
	Quota     float64
}

type DateQuotaSummary struct {
	Date        string
	ModelQuotas []ModelQuota
}

func GetAllUsersLogsQuoteAndSum(days int) ([]DateQuotaSummary, float64, error) {
	// 计算起始时间
	startTime := time.Now().AddDate(0, 0, -days)

	// 生成所有日期的初始列表
	allDates := make([]string, 0, days)
	for d := 0; d < days; d++ {
		date := startTime.AddDate(0, 0, d).Format("01-02")
		allDates = append(allDates, date)
	}

	// 用于存储查询结果
	var results []struct {
		Date      string
		ModelName string
		Quota     float64
	}

	// 查询每一天的不同ModelName的Quota之和，只返回月份和日子
	if err := DB.Table("logs").
		Select("DATE_FORMAT(FROM_UNIXTIME(created_at), '%m-%d') as date, model_name, SUM(quota) as quota").
		Where("created_at >= ? AND type = ?", startTime.Unix(), 2).
		Group("DATE_FORMAT(FROM_UNIXTIME(created_at), '%m-%d'), model_name").
		Order("DATE_FORMAT(FROM_UNIXTIME(created_at), '%m-%d')").
		Find(&results).Error; err != nil {
		return nil, 0, err
	}

	// 创建一个map来按日期聚合数据
	dateQuotaMap := make(map[string][]ModelQuota)
	for _, date := range allDates {
		dateQuotaMap[date] = []ModelQuota{} // 初始化空切片
	}
	for _, result := range results {
		dateQuotaMap[result.Date] = append(dateQuotaMap[result.Date], ModelQuota{
			ModelName: result.ModelName,
			Quota:     result.Quota,
		})
	}

	// 将map转换为切片，并确保即使没有结果，也能为每个日期返回一个条目
	var dateQuotas []DateQuotaSummary
	for _, date := range allDates {
		dateQuotas = append(dateQuotas, DateQuotaSummary{
			Date:        date,
			ModelQuotas: dateQuotaMap[date], // 这将添加一个空切片或者含有数据的切片
		})
	}

	// 计算总和
	var totalQuotaSum float64
	if err := DB.Table("logs").
		Where("created_at >= ? AND type = ?", startTime.Unix(), 2).
		Select("SUM(quota) as quota").
		Row().Scan(&totalQuotaSum); err != nil {
		return nil, 0, err
	}

	// 如果数据库返回的是NULL，确保将总和设置为0
	if totalQuotaSum != totalQuotaSum { // 利用 NaN 不等于自身的特性来检查
		totalQuotaSum = 0
	}

	return dateQuotas, totalQuotaSum, nil
}

func GetUsersLogsQuoteAndSum(userId int, days int) ([]DateQuotaSummary, float64, error) {
	// 计算起始时间
	startTime := time.Now().AddDate(0, 0, -days)

	// 生成所有日期的初始列表
	allDates := make([]string, 0, days)
	for d := 0; d < days; d++ {
		date := startTime.AddDate(0, 0, d).Format("01-02")
		allDates = append(allDates, date)
	}

	// 用于存储查询结果
	var results []struct {
		Date      string
		ModelName string
		Quota     float64
	}

	// 查询每一天的不同ModelName的Quota之和，只返回月份和日子
	err := DB.Table("logs").
		Select("DATE_FORMAT(FROM_UNIXTIME(created_at), '%m-%d') as date, model_name, SUM(quota) as quota").
		Where("created_at >= ? AND type = ? AND user_id = ?", startTime.Unix(), 2, userId).
		Group("DATE_FORMAT(FROM_UNIXTIME(created_at), '%m-%d'), model_name").
		Order("DATE_FORMAT(FROM_UNIXTIME(created_at), '%m-%d')").
		Find(&results).Error
	if err != nil {
		return nil, 0, err
	}

	// 创建一个map来按日期聚合数据
	dateQuotaMap := make(map[string][]ModelQuota)
	for _, date := range allDates {
		dateQuotaMap[date] = []ModelQuota{} // 初始化空切片
	}
	for _, result := range results {
		dateQuotaMap[result.Date] = append(dateQuotaMap[result.Date], ModelQuota{
			ModelName: result.ModelName,
			Quota:     result.Quota,
		})
	}

	// 将map转换为切片
	var dateQuotas []DateQuotaSummary
	for _, date := range allDates {
		dateQuotas = append(dateQuotas, DateQuotaSummary{
			Date:        date,
			ModelQuotas: dateQuotaMap[date], // 这将添加一个空切片或者含有数据的切片
		})
	}

	// 计算总和
	var totalQuotaSum float64
	err = DB.Table("logs").
		Where("created_at >= ? AND type = ? AND user_id = ?", startTime.Unix(), 2, userId).
		Select("SUM(quota) as quota").
		Row().Scan(&totalQuotaSum)
	if err != nil {
		return nil, 0, err
	}

	return dateQuotas, totalQuotaSum, nil
}

func GetAllUsersLogsCount(days int) (int, error) {
	// 计算起始时间
	startTime := time.Now().AddDate(0, 0, -days)

	// 定义变量来存储总数量
	totalCount := 0

	// 查询指定时间范围内的日志条目总数量
	if err := DB.Table("logs").
		Where("created_at >= ? AND type = ? ", startTime.Unix(), 2).
		Select("COUNT(*) as count").
		Row().Scan(&totalCount); err != nil {
		return 0, err
	}

	return totalCount, nil
}

func GetUserLogsCount(userId int, days int) (int, error) {
	// 计算起始时间
	startTime := time.Now().AddDate(0, 0, -days)

	// 定义变量来存储总数量
	totalCount := 0

	// 查询指定用户和时间范围内的日志条目总数量
	if err := DB.Table("logs").
		Where("user_id = ? AND created_at >= ? AND type=?", userId, startTime.Unix(), 2).
		Select("COUNT(*) as count").
		Row().Scan(&totalCount); err != nil {
		return 0, err
	}

	return totalCount, nil
}<|MERGE_RESOLUTION|>--- conflicted
+++ resolved
@@ -55,11 +55,7 @@
 	}
 }
 
-<<<<<<< HEAD
-func RecordConsumeLog(ctx context.Context, userId int, channelId int, promptTokens int, completionTokens int, modelName string, tokenName string, quota int, content string, duration float64) {
-=======
-func RecordConsumeLog(ctx context.Context, userId int, channelId int, promptTokens int, completionTokens int, modelName string, tokenName string, quota int64, content string) {
->>>>>>> e99150bd
+func RecordConsumeLog(ctx context.Context, userId int, channelId int, promptTokens int, completionTokens int, modelName string, tokenName string, quota int64, content string, duration float64) {
 	logger.Info(ctx, fmt.Sprintf("record consume log: userId=%d, channelId=%d, promptTokens=%d, completionTokens=%d, modelName=%s, tokenName=%s, quota=%d, content=%s", userId, channelId, promptTokens, completionTokens, modelName, tokenName, quota, content))
 	if !config.LogConsumeEnabled {
 		return
