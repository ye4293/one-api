--- conflicted
+++ resolved
@@ -16,7 +16,6 @@
 // User if you add sensitive fields, don't forget to clean them in setupLogin function.
 // Otherwise, the sensitive information will be saved on local storage in plain text!
 type User struct {
-<<<<<<< HEAD
 	Id                  int    `json:"id"`
 	Username            string `json:"username" gorm:"unique;index" validate:"max=12"`
 	Password            string `json:"password" gorm:"not null;" validate:"min=8,max=20"`
@@ -29,33 +28,14 @@
 	WeChatId            string `json:"wechat_id" gorm:"column:wechat_id;index"`
 	VerificationCode    string `json:"verification_code" gorm:"-:all"`                                    // this field is only for Email verification, don't save it to database!
 	AccessToken         string `json:"access_token" gorm:"type:char(32);column:access_token;uniqueIndex"` // this token is for system management
-	Quota               int    `json:"quota" gorm:"type:int;default:0"`
-	UsedQuota           int    `json:"used_quota" gorm:"type:int;default:0;column:used_quota"` // used quota
+	Quota               int64  `json:"quota" gorm:"type:int;default:0"`
+	UsedQuota           int64  `json:"used_quota" gorm:"type:int;default:0;column:used_quota"` // used quota
 	RequestCount        int    `json:"request_count" gorm:"type:int;default:0;"`               // request number
 	Group               string `json:"group" gorm:"type:varchar(32);default:'Lv1"`
 	AffCode             string `json:"aff_code" gorm:"type:varchar(32);column:aff_code;uniqueIndex"`
 	InviterId           int    `json:"inviter_id" gorm:"type:int;column:inviter_id;index"`
-	UserRemindThreshold int    `json:"user_remind_threshold"`
+	UserRemindThreshold int64  `json:"user_remind_threshold"`
 	UserLastNoticeTime  int64  `json:"user_last_notice_time" gorm:"default:0"`
-=======
-	Id               int    `json:"id"`
-	Username         string `json:"username" gorm:"unique;index" validate:"max=12"`
-	Password         string `json:"password" gorm:"not null;" validate:"min=8,max=20"`
-	DisplayName      string `json:"display_name" gorm:"index" validate:"max=20"`
-	Role             int    `json:"role" gorm:"type:int;default:1"`   // admin, util
-	Status           int    `json:"status" gorm:"type:int;default:1"` // enabled, disabled
-	Email            string `json:"email" gorm:"index" validate:"max=50"`
-	GitHubId         string `json:"github_id" gorm:"column:github_id;index"`
-	WeChatId         string `json:"wechat_id" gorm:"column:wechat_id;index"`
-	VerificationCode string `json:"verification_code" gorm:"-:all"`                                    // this field is only for Email verification, don't save it to database!
-	AccessToken      string `json:"access_token" gorm:"type:char(32);column:access_token;uniqueIndex"` // this token is for system management
-	Quota            int64  `json:"quota" gorm:"type:int;default:0"`
-	UsedQuota        int64  `json:"used_quota" gorm:"type:int;default:0;column:used_quota"` // used quota
-	RequestCount     int    `json:"request_count" gorm:"type:int;default:0;"`               // request number
-	Group            string `json:"group" gorm:"type:varchar(32);default:'default'"`
-	AffCode          string `json:"aff_code" gorm:"type:varchar(32);column:aff_code;uniqueIndex"`
-	InviterId        int    `json:"inviter_id" gorm:"type:int;column:inviter_id;index"`
->>>>>>> e99150bd
 }
 
 func GetMaxUserId() int {
