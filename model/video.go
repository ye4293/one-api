--- conflicted
+++ resolved
@@ -8,24 +8,6 @@
 )
 
 type Video struct {
-<<<<<<< HEAD
-	Prompt     string `json:"prompt"`
-	CreatedAt  int64  `json:"created_at"`
-	TaskId     string `json:"task_id" gorm:"type:varchar(200);index:idx_tid,length:30"`
-	Type       string `json:"type"`
-	Provider   string `json:"provider"`
-	Mode       string `json:"mode"`
-	Duration   string `json:"duration"`
-	Username   string `json:"username"`
-	ChannelId  int    `json:"channel_id"`
-	UserId     int    `json:"user_id"`
-	Model      string `json:"model"`
-	Status     string `json:"status"`
-	FailReason string `json:"fail_reason"`
-	VideoId    string `json:"video_id"`
-	StoreUrl   string `json:"store_url"`
-	Quota      int64  `json:"quota"`
-=======
 	Prompt      string `json:"prompt"`
 	CreatedAt   int64  `json:"created_at"`
 	TaskId      string `json:"task_id" gorm:"type:varchar(200);index:idx_tid,length:40"`
@@ -45,7 +27,6 @@
 	Quota       int64  `json:"quota"`
 	N           int    `json:"n"`
 	Credentials string `json:"credentials"` // 保存任务创建时使用的完整JSON凭证
->>>>>>> e909b217
 }
 
 func (video *Video) Insert() error {
