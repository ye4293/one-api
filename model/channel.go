--- conflicted
+++ resolved
@@ -33,7 +33,6 @@
 	Config             string  `json:"config"`
 }
 
-<<<<<<< HEAD
 func GetChannelsAndCount(page int, pageSize int) (channels []*Channel, total int64, err error) {
 	// 首先计算频道总数
 	err = DB.Model(&Channel{}).Count(&total).Error
@@ -55,10 +54,7 @@
 	return channels, total, nil
 }
 
-func GetAllChannels(startIdx int, num int, selectAll bool) ([]*Channel, error) {
-=======
 func GetAllChannels(startIdx int, num int, scope string) ([]*Channel, error) {
->>>>>>> 1ea598c7
 	var channels []*Channel
 	var err error
 	switch scope {
