--- conflicted
+++ resolved
@@ -270,7 +270,7 @@
 			}
 			prompt := "Your token quota is about to be exhausted"
 			if email != "" {
-				err = common.SendEmail(prompt, email,
+				err = message.SendEmail(prompt, email,
 					fmt.Sprintf("%s, the current remaining balance of token %s is %d, which has reached the threshold %d you set.", prompt, token.Name, token.RemainQuota, token.TokenRemindThreshold))
 				if err != nil {
 					logger.SysError("failed to send email" + err.Error())
@@ -319,14 +319,8 @@
 				prompt = "Your quota has been exhausted"
 			}
 			if email != "" {
-<<<<<<< HEAD
-				err = common.SendEmail(prompt, email,
+				err = message.SendEmail(prompt, email,
 					fmt.Sprintf("%s, the current remaining balance is %d, which has reached the threshold %d you set", prompt, userQuota, user.UserRemindThreshold))
-=======
-				topUpLink := fmt.Sprintf("%s/topup", config.ServerAddress)
-				err = message.SendEmail(prompt, email,
-					fmt.Sprintf("%s，当前剩余额度为 %d，为了不影响您的使用，请及时充值。<br/>充值链接：<a href='%s'>%s</a>", prompt, userQuota, topUpLink, topUpLink))
->>>>>>> 1ea598c7
 				if err != nil {
 					logger.SysError("failed to send email" + err.Error())
 					return err
