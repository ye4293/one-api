package model

import (
	"errors"
	"fmt"
	"time"

	"github.com/songquanpeng/one-api/common"
	"github.com/songquanpeng/one-api/common/config"
	"github.com/songquanpeng/one-api/common/helper"
	"github.com/songquanpeng/one-api/common/logger"
	"github.com/songquanpeng/one-api/common/message"
	"gorm.io/gorm"
)

type Token struct {
<<<<<<< HEAD
	Id                   int    `json:"id"`
	UserId               int    `json:"user_id"`
	Key                  string `json:"key" gorm:"type:char(48);uniqueIndex"`
	Status               int    `json:"status" gorm:"default:1"`
	Name                 string `json:"name" gorm:"index" `
	CreatedTime          int64  `json:"created_time" gorm:"bigint"`
	AccessedTime         int64  `json:"accessed_time" gorm:"bigint"`
	ExpiredTime          int64  `json:"expired_time" gorm:"bigint;default:-1"` // -1 means never expired
	RemainQuota          int64  `json:"remain_quota" gorm:"default:0"`
	UnlimitedQuota       bool   `json:"unlimited_quota" gorm:"default:false"`
	UsedQuota            int64  `json:"used_quota" gorm:"default:0"` // used quota
	TokenRemindThreshold int64  `json:"token_remind_threshold"`
	TokenLastNoticeTime  int64  `json:"token_last_notice_time" gorm:"default:0"`
=======
	Id             int    `json:"id"`
	UserId         int    `json:"user_id"`
	Key            string `json:"key" gorm:"type:char(48);uniqueIndex"`
	Status         int    `json:"status" gorm:"default:1"`
	Name           string `json:"name" gorm:"index" `
	CreatedTime    int64  `json:"created_time" gorm:"bigint"`
	AccessedTime   int64  `json:"accessed_time" gorm:"bigint"`
	ExpiredTime    int64  `json:"expired_time" gorm:"bigint;default:-1"` // -1 means never expired
	RemainQuota    int64  `json:"remain_quota" gorm:"bigint;default:0"`
	UnlimitedQuota bool   `json:"unlimited_quota" gorm:"default:false"`
	UsedQuota      int64  `json:"used_quota" gorm:"bigint;default:0"` // used quota
>>>>>>> 4ae311e9
}

func GetAllUserTokens(userId int, startIdx int, num int, order string) ([]*Token, error) {
	var tokens []*Token
	var err error
	query := DB.Where("user_id = ?", userId)
	
	switch order {
	case "remain_quota":
		query = query.Order("unlimited_quota desc, remain_quota desc")
	case "used_quota":
		query = query.Order("used_quota desc")
	default:
		query = query.Order("id desc")
	}
	
	err = query.Limit(num).Offset(startIdx).Find(&tokens).Error
	return tokens, err
}

func GetUserTokensAndCount(userId int, page int, pageSize int) (tokens []*Token, total int64, err error) {
	// 首先计算特定用户的令牌总数
	err = DB.Model(&Token{}).Where("user_id = ?", userId).Count(&total).Error
	if err != nil {
		return nil, 0, err
	}

	// 计算起始索引，基于page和pageSize。第一页的起始索引为0。
	offset := (page - 1) * pageSize

	// 获取当前页面的用户令牌列表
	err = DB.Where("user_id = ?", userId).Order("id desc").Limit(pageSize).Offset(offset).Find(&tokens).Error
	if err != nil {
		return nil, total, err
	}

	// 返回用户令牌列表、总数以及可能的错误信息
	return tokens, total, nil
}

func SearchUserTokensAndCount(userId int, keyword string, page int, pageSize int, status *int) (tokens []*Token, total int64, err error) {
	// 用于LIKE查询的关键词格式
	likeKeyword := "%" + keyword + "%"

	// 先计算满足条件的总数据量
	// 加入对状态的查询条件
	db := DB.Model(&Token{}).Where("user_id = ?", userId).Where("name LIKE ?", likeKeyword)
	if status != nil {
		db = db.Where("status = ?", *status)
	}
	err = db.Count(&total).Error
	if err != nil {
		return nil, 0, err
	}

	// 计算分页的偏移量
	offset := (page - 1) * pageSize

	// 获取满足条件的数据的子集
	// 同样加入对状态的查询条件
	db = DB.Where("user_id = ?", userId).Where("name LIKE ?", likeKeyword).Order("id DESC").Offset(offset).Limit(pageSize)
	if status != nil {
		db = db.Where("status = ?", *status)
	}
	err = db.Find(&tokens).Error
	return tokens, total, err
}

func SearchUserTokens(userId int, keyword string) (tokens []*Token, err error) {
	err = DB.Where("user_id = ?", userId).Where("name LIKE ?", keyword+"%").Find(&tokens).Error
	return tokens, err
}

func ValidateUserToken(key string) (token *Token, err error) {
	if key == "" {
		return nil, errors.New("Token not provided")
	}
	token, err = CacheGetTokenByKey(key)
	if err != nil {
		logger.SysError("CacheGetTokenByKey failed: " + err.Error())
		if errors.Is(err, gorm.ErrRecordNotFound) {
			return nil, errors.New("Token not provided")
		}
		return nil, errors.New("Token verification failed")
	}
	if token.Status == common.TokenStatusExhausted {
		return nil, errors.New("The token quota has been exhausted")
	} else if token.Status == common.TokenStatusExpired {
		return nil, errors.New("The token has expired")
	}
	if token.Status != common.TokenStatusEnabled {
		return nil, errors.New("The token status is not available")
	}
	if token.ExpiredTime != -1 && token.ExpiredTime < helper.GetTimestamp() {
		if !common.RedisEnabled {
			token.Status = common.TokenStatusExpired
			err := token.SelectUpdate()
			if err != nil {
				logger.SysError("failed to update token status" + err.Error())
			}
		}
		return nil, errors.New("The token has expired")
	}
	if !token.UnlimitedQuota && token.RemainQuota <= 0 {
		if !common.RedisEnabled {
			// in this case, we can make sure the token is exhausted
			token.Status = common.TokenStatusExhausted
			err := token.SelectUpdate()
			if err != nil {
				logger.SysError("failed to update token status" + err.Error())
			}
		}
		return nil, errors.New("The token quota has been exhausted")
	}
	return token, nil
}

func GetTokenByIds(id int, userId int) (*Token, error) {
	if id == 0 || userId == 0 {
		return nil, errors.New("id or userId is empty!")
	}
	token := Token{Id: id, UserId: userId}
	var err error = nil
	err = DB.First(&token, "id = ? and user_id = ?", id, userId).Error
	return &token, err
}

func GetTokenById(id int) (*Token, error) {
	if id == 0 {
		return nil, errors.New("id is empty!")
	}
	token := Token{Id: id}
	var err error = nil
	err = DB.First(&token, "id = ?", id).Error
	return &token, err
}

func (token *Token) Insert() error {
	var err error
	err = DB.Create(token).Error
	return err
}

// Update Make sure your token's fields is completed, because this will update non-zero values
func (token *Token) Update() error {
	var err error
	err = DB.Model(token).Select("name", "status", "expired_time", "remain_quota", "token_remind_threshold", "unlimited_quota").Updates(token).Error
	return err
}

func (token *Token) SelectUpdate() error {
	// This can update zero values
	return DB.Model(token).Select("accessed_time", "status").Updates(token).Error
}

func (token *Token) Delete() error {
	var err error
	err = DB.Delete(token).Error
	return err
}

func DeleteTokensByIds(ids []int, userId int) error {
	// 检查ids和userId是否有效
	if len(ids) == 0 || userId == 0 {
		return errors.New("The ids list is empty or the userId is invalid")
	}

	// 构造查询条件，只删除属于userId的且ID在ids列表中的token
	// 这里使用了GORM的Delete方法进行批量删除
	result := DB.Where("id IN ? AND user_id = ?", ids, userId).Delete(&Token{})
	if result.Error != nil {
		return result.Error
	}
	return nil
}

func DeleteTokenById(id int, userId int) (err error) {
	// Why we need userId here? In case user want to delete other's token.
	if id == 0 || userId == 0 {
		return errors.New("id or userId is empty!")
	}
	token := Token{Id: id, UserId: userId}
	err = DB.Where(token).First(&token).Error
	if err != nil {
		return err
	}
	return token.Delete()
}

func IncreaseTokenQuota(id int, quota int64) (err error) {
	if quota < 0 {
		return errors.New("quota cannot be a negative number！")
	}
	if config.BatchUpdateEnabled {
		addNewRecord(BatchUpdateTypeTokenQuota, id, quota)
		return nil
	}
	return increaseTokenQuota(id, quota)
}

func increaseTokenQuota(id int, quota int64) (err error) {
	err = DB.Model(&Token{}).Where("id = ?", id).Updates(
		map[string]interface{}{
			"remain_quota":  gorm.Expr("remain_quota + ?", quota),
			"used_quota":    gorm.Expr("used_quota - ?", quota),
			"accessed_time": helper.GetTimestamp(),
		},
	).Error
	return err
}

func DecreaseTokenQuota(id int, quota int64) (err error) {
	if quota < 0 {
		return errors.New("quota cannot be a negative number!")
	}
	if config.BatchUpdateEnabled {
		addNewRecord(BatchUpdateTypeTokenQuota, id, -quota)
		return nil
	}
	return decreaseTokenQuota(id, quota)
}

func decreaseTokenQuota(id int, quota int64) (err error) {
	err = DB.Model(&Token{}).Where("id = ?", id).Updates(
		map[string]interface{}{
			"remain_quota":  gorm.Expr("remain_quota - ?", quota),
			"used_quota":    gorm.Expr("used_quota + ?", quota),
			"accessed_time": helper.GetTimestamp(),
		},
	).Error
	return err
}

func PreConsumeTokenQuota(tokenId int, quota int64) (err error) {
	if quota < 0 {
		return errors.New("quota 不能为负数！")
	}
	token, err := GetTokenById(tokenId)
	if err != nil {
		return err
	}
	currentTime := time.Now().Unix()

	// 检查令牌是否可以发送邮件
	if !token.UnlimitedQuota && token.RemainQuota-quota < token.TokenRemindThreshold {
		if currentTime-token.TokenLastNoticeTime > 3600 { // 3600秒等于1小时
			var email string
			email, err = GetUserEmail(token.UserId)
			if err != nil {
				logger.SysError("failed to fetch user email: " + err.Error())
				return err
			}
			prompt := "Your token quota is about to be exhausted"
			if email != "" {
				err = message.SendEmail(prompt, email,
					fmt.Sprintf("%s, the current remaining balance of token %s is %d, which has reached the threshold %d you set.", prompt, token.Name, token.RemainQuota, token.TokenRemindThreshold))
				if err != nil {
					logger.SysError("failed to send email" + err.Error())
					return err
				}
				// 更新令牌上次发送时间
				err = UpdateTokenLastNoticeTime(tokenId, currentTime)
				if err != nil {
					return err
				}
			}
		}
	}

	if !token.UnlimitedQuota && token.RemainQuota < quota {
		return errors.New("Insufficient token amount")
	}

	user, err := GetUserById(token.UserId, true)
	if err != nil {
		return err
	}
	var userQuota int64
	userQuota, err = GetUserQuota(token.UserId)
	if err != nil {
		return err
	}
	if userQuota < quota {
		return errors.New("Insufficient user quota")
	}

	quotaTooLow := userQuota >= user.UserRemindThreshold && userQuota-quota < user.UserRemindThreshold
	noMoreQuota := userQuota-quota <= 0

	// 检查用户是否可以发送邮件
	if quotaTooLow || noMoreQuota {
		if currentTime-user.UserLastNoticeTime > 3600 { // 3600秒等于1小时
			var email string
			email, err = GetUserEmail(token.UserId)
			if err != nil {
				logger.SysError("failed to fetch user email: " + err.Error())
				return err
			}
			prompt := "Your quota is about to be exhausted"
			if noMoreQuota {
				prompt = "Your quota has been exhausted"
			}
			if email != "" {
				err = message.SendEmail(prompt, email,
					fmt.Sprintf("%s, the current remaining balance is %d, which has reached the threshold %d you set", prompt, userQuota, user.UserRemindThreshold))
				if err != nil {
					logger.SysError("failed to send email" + err.Error())
					return err
				}
				// 更新用户上次发送时间
				err = UpdateUserLastNoticeTime(token.UserId, currentTime)
				if err != nil {
					return err
				}
			}
		}
	}

	if !token.UnlimitedQuota {
		err = DecreaseTokenQuota(tokenId, quota)
		if err != nil {
			return err
		}
	}
	err = DecreaseUserQuota(token.UserId, quota)
	return err
}

func UpdateTokenLastNoticeTime(tokenId int, lastNoticeTime int64) error {
	// 实现更新数据库中token的TokenLastNoticeTime字段的逻辑
	return DB.Model(&Token{}).Where("id = ?", tokenId).Update("token_last_notice_time", lastNoticeTime).Error
}

// UpdateUserLastNoticeTime 更新用户的最后通知时间
func UpdateUserLastNoticeTime(userId int, lastNoticeTime int64) error {
	// 实现更新数据库中用户的UserLastNoticeTime字段的逻辑
	return DB.Model(&User{}).Where("id = ?", userId).Update("user_last_notice_time", lastNoticeTime).Error
}

func PostConsumeTokenQuota(tokenId int, quota int64) (err error) {
	token, err := GetTokenById(tokenId)
	if quota > 0 {
		err = DecreaseUserQuota(token.UserId, quota)
	} else {
		err = IncreaseUserQuota(token.UserId, -quota)
	}
	if err != nil {
		return err
	}
	if !token.UnlimitedQuota {
		if quota > 0 {
			err = DecreaseTokenQuota(tokenId, quota)
		} else {
			err = IncreaseTokenQuota(tokenId, -quota)
		}
		if err != nil {
			return err
		}
	}
	return nil
}<|MERGE_RESOLUTION|>--- conflicted
+++ resolved
@@ -14,7 +14,6 @@
 )
 
 type Token struct {
-<<<<<<< HEAD
 	Id                   int    `json:"id"`
 	UserId               int    `json:"user_id"`
 	Key                  string `json:"key" gorm:"type:char(48);uniqueIndex"`
@@ -28,19 +27,6 @@
 	UsedQuota            int64  `json:"used_quota" gorm:"default:0"` // used quota
 	TokenRemindThreshold int64  `json:"token_remind_threshold"`
 	TokenLastNoticeTime  int64  `json:"token_last_notice_time" gorm:"default:0"`
-=======
-	Id             int    `json:"id"`
-	UserId         int    `json:"user_id"`
-	Key            string `json:"key" gorm:"type:char(48);uniqueIndex"`
-	Status         int    `json:"status" gorm:"default:1"`
-	Name           string `json:"name" gorm:"index" `
-	CreatedTime    int64  `json:"created_time" gorm:"bigint"`
-	AccessedTime   int64  `json:"accessed_time" gorm:"bigint"`
-	ExpiredTime    int64  `json:"expired_time" gorm:"bigint;default:-1"` // -1 means never expired
-	RemainQuota    int64  `json:"remain_quota" gorm:"bigint;default:0"`
-	UnlimitedQuota bool   `json:"unlimited_quota" gorm:"default:false"`
-	UsedQuota      int64  `json:"used_quota" gorm:"bigint;default:0"` // used quota
->>>>>>> 4ae311e9
 }
 
 func GetAllUserTokens(userId int, startIdx int, num int, order string) ([]*Token, error) {
