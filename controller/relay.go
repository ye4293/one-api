package controller

import (
	"context"
	"fmt"
	"net/http"
	"strconv"

	"github.com/gin-gonic/gin"
	"github.com/songquanpeng/one-api/common/config"
	"github.com/songquanpeng/one-api/common/helper"
	"github.com/songquanpeng/one-api/common/logger"
	"github.com/songquanpeng/one-api/middleware"
	dbmodel "github.com/songquanpeng/one-api/model"
	"github.com/songquanpeng/one-api/relay/constant"
	"github.com/songquanpeng/one-api/relay/controller"
	"github.com/songquanpeng/one-api/relay/model"
	"github.com/songquanpeng/one-api/relay/util"
<<<<<<< HEAD
=======
	"net/http"
>>>>>>> 565ea58e
)

// https://platform.openai.com/docs/api-reference/chat

func relay(c *gin.Context, relayMode int) *model.ErrorWithStatusCode {
	var err *model.ErrorWithStatusCode
	switch relayMode {
	case constant.RelayModeImagesGenerations:
		err = controller.RelayImageHelper(c, relayMode)
	case constant.RelayModeAudioSpeech:
		fallthrough
	case constant.RelayModeAudioTranslation:
		fallthrough
	case constant.RelayModeAudioTranscription:
		err = controller.RelayAudioHelper(c, relayMode)
	default:
		err = controller.RelayTextHelper(c)
	}
	return err
}

func Relay(c *gin.Context) {
	ctx := c.Request.Context()
	relayMode := constant.Path2RelayMode(c.Request.URL.Path)
	bizErr := relay(c, relayMode)
	if bizErr == nil {
		return
	}
	channelId := c.GetInt("channel_id")
	lastFailedChannelId := channelId
	channelName := c.GetString("channel_name")
	group := c.GetString("group")
	originalModel := c.GetString("original_model")
	go processChannelRelayError(ctx, channelId, channelName, bizErr)
	requestId := c.GetString(logger.RequestIdKey)
	retryTimes := config.RetryTimes
	if !shouldRetry(bizErr.StatusCode) {
		logger.Errorf(ctx, "relay error happen, but status code is %d, won't retry in this case", bizErr.StatusCode)
		retryTimes = 0
	}
	for i := retryTimes; i > 0; i-- {
		channel, err := dbmodel.CacheGetRandomSatisfiedChannel(group, originalModel)
		if err != nil {
			logger.Errorf(ctx, "CacheGetRandomSatisfiedChannel failed: %w", err)
			break
		}
<<<<<<< HEAD
		if retryTimes > 0 {
			c.Redirect(http.StatusTemporaryRedirect, fmt.Sprintf("%s?retry=%d", c.Request.URL.Path, retryTimes-1))
		} else {
			if err.StatusCode == http.StatusTooManyRequests {
				err.Error.Message = "The current group upstream load is saturated, please try again later."
			}
			err.Error.Message = helper.MessageWithRequestId(err.Error.Message, requestId)
			c.JSON(err.StatusCode, gin.H{
				"error": err.Error,
			})
=======
		logger.Infof(ctx, "using channel #%d to retry (remain times %d)", channel.Id, i)
		if channel.Id == lastFailedChannelId {
			continue
		}
		middleware.SetupContextForSelectedChannel(c, channel, originalModel)
		bizErr = relay(c, relayMode)
		if bizErr == nil {
			return
>>>>>>> 565ea58e
		}
		channelId := c.GetInt("channel_id")
		lastFailedChannelId = channelId
		channelName := c.GetString("channel_name")
		go processChannelRelayError(ctx, channelId, channelName, bizErr)
	}
	if bizErr != nil {
		if bizErr.StatusCode == http.StatusTooManyRequests {
			bizErr.Error.Message = "当前分组上游负载已饱和，请稍后再试"
		}
		bizErr.Error.Message = helper.MessageWithRequestId(bizErr.Error.Message, requestId)
		c.JSON(bizErr.StatusCode, gin.H{
			"error": bizErr.Error,
		})
	}
}

func shouldRetry(statusCode int) bool {
	if statusCode == http.StatusTooManyRequests {
		return true
	}
	if statusCode/100 == 5 {
		return true
	}
	if statusCode == http.StatusBadRequest {
		return false
	}
	if statusCode/100 == 2 {
		return false
	}
	return true
}

func processChannelRelayError(ctx context.Context, channelId int, channelName string, err *model.ErrorWithStatusCode) {
	logger.Errorf(ctx, "relay error (channel #%d): %s", channelId, err.Message)
	// https://platform.openai.com/docs/guides/error-codes/api-errors
	if util.ShouldDisableChannel(&err.Error, err.StatusCode) {
		disableChannel(channelId, channelName, err.Message)
	}
}

func RelayNotImplemented(c *gin.Context) {
	err := model.Error{
		Message: "API not implemented",
		Type:    "api_error",
		Param:   "",
		Code:    "api_not_implemented",
	}
	c.JSON(http.StatusNotImplemented, gin.H{
		"error": err,
	})
}

func RelayNotFound(c *gin.Context) {
	err := model.Error{
		Message: fmt.Sprintf("Invalid URL (%s %s)", c.Request.Method, c.Request.URL.Path),
		Type:    "invalid_request_error",
		Param:   "",
		Code:    "",
	}
	c.JSON(http.StatusNotFound, gin.H{
		"error": err,
	})
}<|MERGE_RESOLUTION|>--- conflicted
+++ resolved
@@ -1,12 +1,11 @@
 package controller
 
 import (
+	"bytes"
 	"context"
 	"fmt"
-	"net/http"
-	"strconv"
-
 	"github.com/gin-gonic/gin"
+	"github.com/songquanpeng/one-api/common"
 	"github.com/songquanpeng/one-api/common/config"
 	"github.com/songquanpeng/one-api/common/helper"
 	"github.com/songquanpeng/one-api/common/logger"
@@ -16,10 +15,8 @@
 	"github.com/songquanpeng/one-api/relay/controller"
 	"github.com/songquanpeng/one-api/relay/model"
 	"github.com/songquanpeng/one-api/relay/util"
-<<<<<<< HEAD
-=======
+	"io"
 	"net/http"
->>>>>>> 565ea58e
 )
 
 // https://platform.openai.com/docs/api-reference/chat
@@ -66,18 +63,6 @@
 			logger.Errorf(ctx, "CacheGetRandomSatisfiedChannel failed: %w", err)
 			break
 		}
-<<<<<<< HEAD
-		if retryTimes > 0 {
-			c.Redirect(http.StatusTemporaryRedirect, fmt.Sprintf("%s?retry=%d", c.Request.URL.Path, retryTimes-1))
-		} else {
-			if err.StatusCode == http.StatusTooManyRequests {
-				err.Error.Message = "The current group upstream load is saturated, please try again later."
-			}
-			err.Error.Message = helper.MessageWithRequestId(err.Error.Message, requestId)
-			c.JSON(err.StatusCode, gin.H{
-				"error": err.Error,
-			})
-=======
 		logger.Infof(ctx, "using channel #%d to retry (remain times %d)", channel.Id, i)
 		if channel.Id == lastFailedChannelId {
 			continue
@@ -86,7 +71,6 @@
 		bizErr = relay(c, relayMode)
 		if bizErr == nil {
 			return
->>>>>>> 565ea58e
 		}
 		channelId := c.GetInt("channel_id")
 		lastFailedChannelId = channelId
