package controller

import (
	"bytes"
	"context"
	"encoding/json"
	"fmt"
	"io"
	"net/http"
	"strings"
	"time"

	"github.com/gin-gonic/gin"
	"github.com/songquanpeng/one-api/common"
	"github.com/songquanpeng/one-api/common/config"
	"github.com/songquanpeng/one-api/common/helper"
	"github.com/songquanpeng/one-api/common/logger"
	"github.com/songquanpeng/one-api/middleware"
	dbmodel "github.com/songquanpeng/one-api/model"
	"github.com/songquanpeng/one-api/monitor"
	"github.com/songquanpeng/one-api/relay/channel/midjourney"
	relayconstant "github.com/songquanpeng/one-api/relay/constant"
	controller "github.com/songquanpeng/one-api/relay/controller"
	"github.com/songquanpeng/one-api/relay/model"

	"github.com/songquanpeng/one-api/relay/util"
)

// https://platform.openai.com/docs/api-reference/chat

func relayHelper(c *gin.Context, relayMode int) *model.ErrorWithStatusCode {
	ctx := c.Request.Context()
	var err *model.ErrorWithStatusCode

	logger.Infof(ctx, "relayHelper: relayMode=%d, path=%s", relayMode, c.Request.URL.Path)

	switch relayMode {
	case relayconstant.RelayModeImagesGenerations:
		logger.Infof(ctx, "relayHelper: calling RelayImageHelper for images/generations")

		// 检查调用前的上下文状态
		if channelHistoryInterface, exists := c.Get("admin_channel_history"); exists {
			logger.Infof(ctx, "relayHelper: BEFORE RelayImageHelper - admin_channel_history exists: %v", channelHistoryInterface)
		} else {
			logger.Warnf(ctx, "relayHelper: BEFORE RelayImageHelper - admin_channel_history NOT found")
		}

		err = controller.RelayImageHelper(c, relayMode)

		// 检查调用后的上下文状态
		if channelHistoryInterface, exists := c.Get("admin_channel_history"); exists {
			logger.Infof(ctx, "relayHelper: AFTER RelayImageHelper - admin_channel_history exists: %v", channelHistoryInterface)
		} else {
			logger.Warnf(ctx, "relayHelper: AFTER RelayImageHelper - admin_channel_history NOT found")
		}

		logger.Infof(ctx, "relayHelper: RelayImageHelper returned error: %v", err)

	case relayconstant.RelayModeAudioSpeech:
		fallthrough
	case relayconstant.RelayModeAudioTranslation:
		fallthrough
	case relayconstant.RelayModeAudioTranscription:
		err = controller.RelayAudioHelper(c, relayMode)
	default:
		err = controller.RelayTextHelper(c)
	}
	return err
}

func Relay(c *gin.Context) {
	ctx := c.Request.Context()
	relayMode := relayconstant.Path2RelayMode(c.Request.URL.Path)
	requestID := c.GetHeader("X-Request-ID")
	c.Set("X-Request-ID", requestID)

	channelId := c.GetInt("channel_id")
	userId := c.GetInt("id")

	logger.Infof(ctx, "Relay START: path=%s, relayMode=%d, channelId=%d, userId=%d",
		c.Request.URL.Path, relayMode, channelId, userId)

	if config.DebugEnabled {
		requestBody, _ := common.GetRequestBody(c)
		logger.Debugf(ctx, "request body: %s", string(requestBody))
	}

	// 为第一次调用设置渠道历史
	var firstChannelHistory []int
	firstChannelHistory = append(firstChannelHistory, channelId)
	c.Set("admin_channel_history", firstChannelHistory)

	bizErr := relayHelper(c, relayMode)

	if bizErr == nil {
		// 第一次成功，需要补充设置渠道历史（如果还没有的话）
		if channelHistoryInterface, exists := c.Get("admin_channel_history"); !exists {
			var channelHistory []int
			channelHistory = append(channelHistory, channelId)
			c.Set("admin_channel_history", channelHistory)
			logger.Infof(ctx, "Relay SUCCESS - setting admin_channel_history for first success: %v, path: %s, channelId: %d",
				channelHistory, c.Request.URL.Path, channelId)
		} else {
			logger.Infof(ctx, "Relay SUCCESS - admin_channel_history already exists: %v, path: %s",
				channelHistoryInterface, c.Request.URL.Path)
		}

		monitor.Emit(channelId, true)
		return
	}

	channelName := c.GetString("channel_name")
	group := c.GetString("group")
	originalModel := c.GetString("original_model")
	keyIndex := c.GetInt("key_index") // 在异步调用前获取keyIndex
	go processChannelRelayError(ctx, userId, channelId, channelName, keyIndex, bizErr, originalModel)

	retryTimes := config.RetryTimes
	if !shouldRetry(c, bizErr.StatusCode, bizErr.Error.Message) {
		logger.Errorf(ctx, "Relay error happen, status code is %d, won't retry in this case", bizErr.StatusCode)
		retryTimes = 0
	}

	// 记录使用的渠道历史，用于添加到日志中
	var channelHistory []int
	// 添加初始失败的渠道
	channelHistory = append(channelHistory, channelId)

	for i := retryTimes; i > 0; i-- {
		// 每次重试都选择新渠道（多Key和单Key渠道统一处理）
		// 计算应该跳过的优先级数量：第1次重试仍使用最高优先级，第2次重试使用第2个优先级，以此类推
		skipPriorityLevels := retryTimes - i
		channel, err := dbmodel.CacheGetRandomSatisfiedChannel(group, originalModel, skipPriorityLevels)
		if err != nil {
			logger.Errorf(ctx, "CacheGetRandomSatisfiedChannel failed: %v", err)
			break
		}

		// 获取重试原因 - 直接使用原始错误消息
		retryReason := bizErr.Error.Message

		// 获取新渠道的key信息
		newKeyIndex := 0
		isMultiKey := false
		if channel.MultiKeyInfo.IsMultiKey {
			isMultiKey = true
			// 获取下一个可用key的索引
			_, newKeyIndex, _ = channel.GetNextAvailableKey()
		}

		// 生成详细的重试日志
		retryLog := formatRetryLog(ctx, channelId, channelName, keyIndex,
			channel.Id, channel.Name, newKeyIndex, originalModel, retryReason,
			retryTimes-i+1, retryTimes, isMultiKey, userId, requestID)

		logger.Infof(ctx, retryLog)

		// 记录重试使用的渠道
		channelHistory = append(channelHistory, channel.Id)

		middleware.SetupContextForSelectedChannel(c, channel, originalModel)
		// 重新构建请求体 - 修复Content-Length错误
		requestBody, err := common.GetRequestBody(c)
		if err != nil {
			logger.Errorf(ctx, "GetRequestBody failed: %v", err)
			break
		}
		// 重要：重建请求体，确保重试时有正确的内容
		c.Request.Body = io.NopCloser(bytes.NewBuffer(requestBody))
		logger.Debugf(ctx, "Rebuilt request body for retry, size: %d bytes", len(requestBody))

		// 在调用relayHelper之前设置渠道历史，这样RelayImageHelper就能获取到了
		c.Set("admin_channel_history", channelHistory)

		bizErr = relayHelper(c, relayMode)
		if bizErr == nil {
			monitor.Emit(channel.Id, true)
			return
		}

		channelId = c.GetInt("channel_id")
		channelName = c.GetString("channel_name")
		keyIndex = c.GetInt("key_index") // 在异步调用前获取keyIndex

		go processChannelRelayError(ctx, userId, channelId, channelName, keyIndex, bizErr, originalModel)
	}

	// 如果所有尝试都失败，记录渠道历史到上下文中
	if bizErr != nil {
		// 记录渠道历史到上下文中，供后续日志记录使用
		c.Set("admin_channel_history", channelHistory)

		// 检查是否是xAI内容违规错误，如果是则记录费用
		if isXAIContentViolation(bizErr.StatusCode, bizErr.Error.Message) {
			recordXAIContentViolationCharge(ctx, c, channelHistory)
		} else {
			// 记录失败请求的日志（不消费quota）
			recordFailedRequestLog(ctx, c, bizErr, channelHistory)
		}

		if bizErr.StatusCode == http.StatusTooManyRequests {
			bizErr.Error.Message = "The current group upstream load is saturated, please try again later."
		}
		c.JSON(bizErr.StatusCode, gin.H{
			"error": gin.H{
				"message": bizErr.Error.Message,
				"type":    "api_error",
				"param":   "",
				"code":    bizErr.Error.Code,
			},
		})
	}
}

// recordFailedRequestLog 记录失败请求的日志
func recordFailedRequestLog(ctx context.Context, c *gin.Context, bizErr *model.ErrorWithStatusCode, channelHistory []int) {
	userId := c.GetInt("id")
	originalModel := c.GetString("original_model")
	tokenName := c.GetString("token_name")
	requestID := c.GetHeader("X-Request-ID")

	// 获取渠道历史信息
	var otherInfo string
	if len(channelHistory) > 0 {
		if channelHistoryBytes, err := json.Marshal(channelHistory); err == nil {
			otherInfo = fmt.Sprintf("adminInfo:%s", string(channelHistoryBytes))
		}
	}

	// 构建失败日志内容
	logContent := fmt.Sprintf("请求失败: %s", bizErr.Error.Message)
	if requestID != "" {
		logContent = fmt.Sprintf("请求失败 [%s]: %s", requestID, bizErr.Error.Message)
	}

	// 获取最后使用的渠道ID
	channelId := 0
	if len(channelHistory) > 0 {
		channelId = channelHistory[len(channelHistory)-1]
	}

	// 记录失败日志，quota为0
	dbmodel.RecordConsumeLogWithOtherAndRequestID(
		ctx,
		userId,
		channelId,
		0, // promptTokens
		0, // completionTokens
		originalModel,
		tokenName,
		0, // quota - 失败请求不消费
		logContent,
		0.0,   // duration
		"",    // title
		"",    // httpReferer
		false, // isStream
		0.0,   // firstWordLatency
		otherInfo,
		requestID,
	)

	logger.Infof(ctx, "Recorded failed request log: userId=%d, model=%s, error=%s, channels=%v",
		userId, originalModel, bizErr.Error.Message, channelHistory)
}

// recordMidjourneyFailedLog 记录Midjourney失败请求的日志
func recordMidjourneyFailedLog(ctx context.Context, c *gin.Context, mjErr *midjourney.MidjourneyResponseWithStatusCode, channelHistory []int) {
	userId := c.GetInt("id")
	originalModel := c.GetString("original_model")
	tokenName := c.GetString("token_name")
	requestID := c.GetHeader("X-Request-ID")

	// 获取渠道历史信息
	var otherInfo string
	if len(channelHistory) > 0 {
		if channelHistoryBytes, err := json.Marshal(channelHistory); err == nil {
			otherInfo = fmt.Sprintf("adminInfo:%s", string(channelHistoryBytes))
		}
	}

	// 构建失败日志内容
	errorMsg := fmt.Sprintf("%s %s", mjErr.Response.Description, mjErr.Response.Result)
	logContent := fmt.Sprintf("Midjourney请求失败: %s", errorMsg)
	if requestID != "" {
		logContent = fmt.Sprintf("Midjourney请求失败 [%s]: %s", requestID, errorMsg)
	}

	// 获取最后使用的渠道ID
	channelId := 0
	if len(channelHistory) > 0 {
		channelId = channelHistory[len(channelHistory)-1]
	}

	// 记录失败日志，quota为0
	dbmodel.RecordConsumeLogWithOtherAndRequestID(
		ctx,
		userId,
		channelId,
		0, // promptTokens
		0, // completionTokens
		originalModel,
		tokenName,
		0, // quota - 失败请求不消费
		logContent,
		0.0,   // duration
		"",    // title
		"",    // httpReferer
		false, // isStream
		0.0,   // firstWordLatency
		otherInfo,
		requestID,
	)

	logger.Infof(ctx, "Recorded Midjourney failed request log: userId=%d, model=%s, error=%s, channels=%v",
		userId, originalModel, errorMsg, channelHistory)
}

// recordRunwayFailedLog 记录Runway失败请求的日志
func recordRunwayFailedLog(ctx context.Context, c *gin.Context, statusCode int, channelHistory []int) {
	userId := c.GetInt("id")
	originalModel := c.GetString("original_model")
	tokenName := c.GetString("token_name")
	requestID := c.GetHeader("X-Request-ID")

	// 获取渠道历史信息
	var otherInfo string
	if len(channelHistory) > 0 {
		if channelHistoryBytes, err := json.Marshal(channelHistory); err == nil {
			otherInfo = fmt.Sprintf("adminInfo:%s", string(channelHistoryBytes))
		}
	}

	// 构建失败日志内容
	errorMsg := fmt.Sprintf("HTTP状态码: %d", statusCode)
	logContent := fmt.Sprintf("Runway请求失败: %s", errorMsg)
	if requestID != "" {
		logContent = fmt.Sprintf("Runway请求失败 [%s]: %s", requestID, errorMsg)
	}

	// 获取最后使用的渠道ID
	channelId := 0
	if len(channelHistory) > 0 {
		channelId = channelHistory[len(channelHistory)-1]
	}

	// 记录失败日志，quota为0
	dbmodel.RecordConsumeLogWithOtherAndRequestID(
		ctx,
		userId,
		channelId,
		0, // promptTokens
		0, // completionTokens
		originalModel,
		tokenName,
		0, // quota - 失败请求不消费
		logContent,
		0.0,   // duration
		"",    // title
		"",    // httpReferer
		false, // isStream
		0.0,   // firstWordLatency
		otherInfo,
		requestID,
	)

	logger.Infof(ctx, "Recorded Runway failed request log: userId=%d, model=%s, error=%s, channels=%v",
		userId, originalModel, errorMsg, channelHistory)
}

// formatRetryLog 格式化重试日志信息
func formatRetryLog(ctx context.Context, originalChannelId int, originalChannelName string, originalKeyIndex int,
	newChannelId int, newChannelName string, newKeyIndex int, model string, retryReason string,
	retryAttempt int, totalRetries int, isMultiKey bool, userId int, requestID string) string {

	// 构建基础重试信息
	retryInfo := fmt.Sprintf("Retry: 模型=%s, 原因=%s, 尝试=%d/%d",
		model, retryReason, retryAttempt, totalRetries)

	// 添加用户和请求信息
	userInfo := fmt.Sprintf(", 用户ID=%d", userId)
	if requestID != "" {
		userInfo += fmt.Sprintf(", 请求ID=%s", requestID)
	}

	// 添加渠道切换信息
	channelSwitch := fmt.Sprintf(", 渠道切换: #%d(%s) -> #%d(%s)",
		originalChannelId, originalChannelName, newChannelId, newChannelName)

	// 如果是多key渠道，添加key信息
	keyInfo := ""
	if isMultiKey {
		keyInfo = fmt.Sprintf(", Key切换: index %d -> %d", originalKeyIndex, newKeyIndex)
	}

	return retryInfo + userInfo + channelSwitch + keyInfo
}

// retryableErrorPatterns 定义可重试的错误模式（全局常量，避免重复创建）
var retryableErrorPatterns = []string{
	// API key相关错误
	"api key not valid", "invalid_api_key", "authentication_error",
	"api key not found", "invalid api key",
	// Billing限制错误
	"billing_hard_limit_reached", "billing hard limit has been reached",
	"billing limit has been reached", "hard limit has been reached",
	// AWS封号错误
	"operation not allowed",
}

func shouldRetry(c *gin.Context, statusCode int, message string) bool {
	// 如果指定了特定渠道，不允许重试
	if _, ok := c.Get("specific_channel_id"); ok {
		return false
	}

	// 2xx成功状态码不重试
	if statusCode/100 == 2 {
		return false
	}

	// 5xx服务器错误和429限流错误直接重试
	if statusCode/100 == 5 || statusCode == http.StatusTooManyRequests {
		return true
	}

	// 400错误需要根据具体错误内容判断
	if statusCode == http.StatusBadRequest {
		return shouldRetryBadRequest(c, message)
	}

	// 403错误需要根据具体错误内容判断
	if statusCode == http.StatusForbidden {
		return shouldRetryForbidden(c, message)
	}

	// 其他4xx错误（除400、403外）默认重试
	if statusCode/100 == 4 {
		return true
	}

	// 其他未知错误默认重试
	return true
}

// shouldRetryBadRequest 专门处理400错误的重试逻辑
func shouldRetryBadRequest(c *gin.Context, message string) bool {
	if message == "" {
		return false
	}

	// 转换为小写进行比较，提高匹配效率
	messageLower := strings.ToLower(message)

	// 检查x.ai的特殊情况（保持原有逻辑）
	if strings.Contains(message, "Incorrect API key provided") && strings.Contains(message, "console.x.ai") {
		logger.Warnf(c.Request.Context(), "X.AI API key error detected, will retry with other channels")
		return true
	}

	// 检查通用的可重试错误模式
	for _, errPattern := range retryableErrorPatterns {
		if strings.Contains(messageLower, errPattern) {
			logger.Warnf(c.Request.Context(), "Retryable error detected (%s), will retry with other channels", errPattern)
			return true
		}
	}

	return false
}

// shouldRetryForbidden 专门处理403错误的重试逻辑
func shouldRetryForbidden(c *gin.Context, message string) bool {
	if message == "" {
		// 没有错误消息时，默认重试
		return true
	}

	// 转换为小写进行比较
	messageLower := strings.ToLower(message)

	// 检查xai的内容违规错误（不应重试）
	contentViolationPatterns := []string{
		"content violates usage guidelines",
		"violates usage guidelines",
		"safety_check_type",
	}

	for _, pattern := range contentViolationPatterns {
		if strings.Contains(messageLower, pattern) {
			logger.Warnf(c.Request.Context(), "Content violation error detected (%s), will NOT retry", pattern)
			return false
		}
	}

	// 检查通用的可重试错误模式
	for _, errPattern := range retryableErrorPatterns {
		if strings.Contains(messageLower, errPattern) {
			logger.Warnf(c.Request.Context(), "Retryable 403 error detected (%s), will retry with other channels", errPattern)
			return true
		}
	}

	// 其他403错误默认重试（可能是认证或权限问题）
	return true
}

// isXAIContentViolation 检测是否是xAI的内容违规错误
func isXAIContentViolation(statusCode int, message string) bool {
	if statusCode != http.StatusForbidden {
		return false
	}

	messageLower := strings.ToLower(message)
	contentViolationPatterns := []string{
		"content violates usage guidelines",
		"violates usage guidelines",
		"safety_check_type",
	}

	for _, pattern := range contentViolationPatterns {
		if strings.Contains(messageLower, pattern) {
			return true
		}
	}

	return false
}

// recordXAIContentViolationCharge 记录xAI内容违规产生的费用（0.05美金）
func recordXAIContentViolationCharge(ctx context.Context, c *gin.Context, channelHistory []int) {
	userId := c.GetInt("id")
	channelId := c.GetInt("channel_id")
	originalModel := c.GetString("original_model")
	tokenName := c.GetString("token_name")
	requestID := c.GetHeader("X-Request-ID")

	// xAI对内容违规请求收费0.05美金
	// quota计算: 0.05 * 500000 = 25000
	quota := int64(25000)

	// 获取渠道历史信息
	var otherInfo string
	if len(channelHistory) > 0 {
		if channelHistoryBytes, err := json.Marshal(channelHistory); err == nil {
			otherInfo = fmt.Sprintf("adminInfo:%s", string(channelHistoryBytes))
		}
	}

	// 构建日志内容
	logContent := "xAI内容违规检查失败（已扣费$0.05）"
	if requestID != "" {
		logContent = fmt.Sprintf("xAI内容违规检查失败 [%s]（已扣费$0.05）", requestID)
	}

	// 记录消费日志
	dbmodel.RecordConsumeLogWithOtherAndRequestID(
		ctx,
		userId,
		channelId,
		0, // promptTokens
		0, // completionTokens
		originalModel,
		tokenName,
		quota, // 扣费25000 quota（对应0.05美金）
		logContent,
		0.0,   // duration
		"",    // title
		"",    // httpReferer
		false, // isStream
		0.0,   // firstWordLatency
		otherInfo,
		requestID,
	)

	// 更新用户和渠道quota
	err := dbmodel.PostConsumeTokenQuota(c.GetInt("token_id"), quota)
	if err != nil {
		logger.SysError("error consuming token remain quota: " + err.Error())
	}

	err = dbmodel.CacheUpdateUserQuota(ctx, userId)
	if err != nil {
		logger.SysError("error update user quota cache: " + err.Error())
	}

	dbmodel.UpdateUserUsedQuotaAndRequestCount(userId, quota)
	dbmodel.UpdateChannelUsedQuota(channelId, quota)

	logger.Infof(ctx, "Recorded xAI content violation charge: userId=%d, channelId=%d, model=%s, quota=%d ($0.05)",
		userId, channelId, originalModel, quota)
}

func processChannelRelayError(ctx context.Context, userId int, channelId int, channelName string, keyIndex int, err *model.ErrorWithStatusCode, modelName string) {
	logger.Errorf(ctx, "relay error (userId #%d,channel #%d): %s", userId, channelId, err.Error.Message)

	// 获取渠道信息
	channel, getErr := dbmodel.GetChannelById(channelId, true)
	if getErr != nil {
		logger.Errorf(ctx, "failed to get channel %d: %s", channelId, getErr.Error())
		monitor.Emit(channelId, false)
		return
	}

	// 处理多Key渠道的错误
	if channel.MultiKeyInfo.IsMultiKey {
		processMultiKeyChannelError(ctx, channel, keyIndex, err, modelName)
	} else {
		// 单Key渠道的原有逻辑（不使用keyIndex参数）
		// 添加保护检查：如果KeyCount > 1但IsMultiKey=false，可能存在逻辑错误
		if channel.MultiKeyInfo.KeyCount > 1 {
			logger.SysLog(fmt.Sprintf("WARNING: Channel %d has KeyCount=%d but IsMultiKey=false, this may indicate a logic error. Using multi-key logic instead.",
				channelId, channel.MultiKeyInfo.KeyCount))
			processMultiKeyChannelError(ctx, channel, keyIndex, err, modelName)
			return
		}

		if util.ShouldDisableChannel(&err.Error, err.StatusCode) {
			if channel.AutoDisabled {
				monitor.DisableChannelWithStatusCode(channelId, channelName, err.Error.Message, modelName, err.StatusCode)
			} else {
				logger.Infof(ctx, "channel #%d (%s) should be disabled but auto-disable is turned off", channelId, channelName)
				monitor.Emit(channelId, false)
			}
		} else {
			monitor.Emit(channelId, false)
		}
	}
}

// processMultiKeyChannelError 处理多Key渠道的错误
func processMultiKeyChannelError(ctx context.Context, channel *dbmodel.Channel, keyIndex int, err *model.ErrorWithStatusCode, modelName string) {
	// 直接使用传入的keyIndex，不再从context中获取

	var ginCtx *gin.Context
	// 尝试从context中获取gin.Context（用于添加排除列表）
	if ginCtxValue := ctx.Value(gin.ContextKey); ginCtxValue != nil {
		if gc, ok := ginCtxValue.(*gin.Context); ok {
			ginCtx = gc
		}
	}

	// 处理特定Key的错误
	if util.ShouldDisableChannel(&err.Error, err.StatusCode) {
		keyErr := channel.HandleKeyError(keyIndex, err.Error.Message, err.StatusCode, modelName)
		if keyErr != nil {
			logger.Errorf(ctx, "failed to handle key error for channel %d, key %d: %s",
				channel.Id, keyIndex, keyErr.Error())
		}

		// 如果有gin.Context，将失败的Key索引添加到排除列表中，以便重试时跳过
		if ginCtx != nil {
			addExcludedKeyIndexToContext(ginCtx, keyIndex)
		}
	}

	// 发送监控事件
	monitor.Emit(channel.Id, false)
}

// addExcludedKeyIndexToContext 添加一个需要排除的Key索引到gin.Context中
func addExcludedKeyIndexToContext(c *gin.Context, keyIndex int) {
	var excludedKeys []int
	if excludedKeysInterface, exists := c.Get("excluded_key_indices"); exists {
		if excludedKeysSlice, ok := excludedKeysInterface.([]int); ok {
			excludedKeys = excludedKeysSlice
		}
	}

	// 检查是否已经存在
	for _, existingIndex := range excludedKeys {
		if existingIndex == keyIndex {
			return
		}
	}

	// 添加新的索引
	excludedKeys = append(excludedKeys, keyIndex)
	c.Set("excluded_key_indices", excludedKeys)
}

// getExcludedKeyIndicesFromContext 获取排除的Key索引列表
func getExcludedKeyIndicesFromContext(c *gin.Context) []int {
	if excludedKeysInterface, exists := c.Get("excluded_key_indices"); exists {
		if excludedKeys, ok := excludedKeysInterface.([]int); ok {
			return excludedKeys
		}
	}
	return []int{}
}

func relayMidjourney(c *gin.Context, relayMode int) *midjourney.MidjourneyResponseWithStatusCode {
	var err *midjourney.MidjourneyResponseWithStatusCode
	switch relayMode {
	case relayconstant.RelayModeMidjourneyNotify:
		err = controller.RelayMidjourneyNotify(c)
	case relayconstant.RelayModeMidjourneyTaskFetch, relayconstant.RelayModeMidjourneyTaskFetchByCondition:
		err = controller.RelayMidjourneyTask(c, relayMode)
	case relayconstant.RelayModeMidjourneyTaskImageSeed:
		err = controller.RelayMidjourneyTaskImageSeed(c)
	case relayconstant.RelayModeSwapFace:
		err = controller.RelaySwapFace(c)
	default:
		err = controller.RelayMidjourneySubmit(c, relayMode)
	}
	return err
}

func RelayMidjourney(c *gin.Context) {
	ctx := c.Request.Context()
	relayMode := c.GetInt("relay_mode")

	var MjErr *midjourney.MidjourneyResponseWithStatusCode
	MjErr = relayMidjourney(c, relayMode)
	retryTimes := config.RetryTimes
	if MjErr == nil {
		// 第一次成功，记录使用的渠道到上下文中
		var channelHistory []int
		channelId := c.GetInt("channel_id")
		if channelId > 0 {
			channelHistory = append(channelHistory, channelId)
			c.Set("admin_channel_history", channelHistory)
		}
		return
	}
	// channelId := c.GetInt("channel_id")
	// channelName := c.GetString("channel_name")
	group := c.GetString("group")
	originalModel := c.GetString("original_model")

	// if originalModel != "" {
	// 	ShouldDisabelMidjourneyChannel(channelId, channelName, MjErr)
	// }
	if !MidjourneyShouldRetryByCode(MjErr) { //返回false就不执行重试
		retryTimes = 0
		logger.SysLog("no retry!!!")
	}

	// 记录使用的渠道历史，用于添加到日志中
	var channelHistory []int
	// 添加初始失败的渠道
	channelId := c.GetInt("channel_id")
	if channelId > 0 {
		channelHistory = append(channelHistory, channelId)
	}

	for i := retryTimes; i > 0; i-- {
		if originalModel != "" {
			// 计算应该跳过的优先级数量：第1次重试仍使用最高优先级
			skipPriorityLevels := retryTimes - i
			channel, err := dbmodel.CacheGetRandomSatisfiedChannel(group, originalModel, skipPriorityLevels)
			if err != nil {
				logger.Errorf(ctx, "CacheGetRandomSatisfiedChannel failed: %+v", err)
				break
			}
			logger.Infof(ctx, "Using channel #%d to retry (remain times %d)", channel.Id, i)

			// 记录重试使用的渠道
			channelHistory = append(channelHistory, channel.Id)

			middleware.SetupContextForSelectedChannel(c, channel, originalModel)
			requestBody, err := common.GetRequestBody(c)
			if err != nil {
				return
			}
			c.Request.Body = io.NopCloser(bytes.NewBuffer(requestBody))
			MjErr := relayMidjourney(c, relayMode)
			if MjErr == nil {
				// 成功时记录渠道历史到上下文中
				c.Set("admin_channel_history", channelHistory)
				return
			}
			// ShouldDisabelMidjourneyChannel(channelId, channelName, MjErr)
		} else {
			requestBody, err := common.GetRequestBody(c)
			if err == nil {
				return
			}
			c.Request.Body = io.NopCloser(bytes.NewBuffer(requestBody))
			MjErr = relayMidjourney(c, relayMode)
			if MjErr == nil {
				return
			}
			logger.SysLog(fmt.Sprintf("relayMode:%+v;retry:%d\n", relayMode, i))
		}
	}
	if MjErr != nil {
		// 失败时记录渠道历史到上下文中
		c.Set("admin_channel_history", channelHistory)

		// 记录Midjourney失败请求的日志
		recordMidjourneyFailedLog(ctx, c, MjErr, channelHistory)

		statusCode := http.StatusBadRequest
		if MjErr.Response.Code == 30 {
			MjErr.Response.Result = "The current group load is saturated, please try again later, or upgrade your account to improve service quality."
			statusCode = http.StatusTooManyRequests
		}
		c.JSON(statusCode, gin.H{
			"description": util.ProcessString(fmt.Sprintf("%s %s", MjErr.Response.Description, MjErr.Response.Result)),
			"type":        "upstream_error",
			"code":        MjErr.Response.Code,
		})
		channelId := c.GetInt("channel_id")
		logger.SysError(fmt.Sprintf("relay error (channel #%d): %s", channelId, fmt.Sprintf("%s %s", MjErr.Response.Description, MjErr.Response.Result)))
	}
}

func MidjourneyShouldRetryByCode(MjErr *midjourney.MidjourneyResponseWithStatusCode) bool {
	// if MjErr.Response.Code == 23 { //当前渠道已满
	// 	return true
	// }
	// if MjErr.Response.Code == 24 {
	// 	return false
	// }
	// if MjErr.Response.Code != 1 && MjErr.Response.Code != 21 && MjErr.Response.Code != 22 && MjErr.Response.Code != 4 {
	// 	return true
	// }

	return false
}

// func ShouldDisabelMidjourneyChannel(channelId int, channelName string, MjErr *midjourney.MidjourneyResponseWithStatusCode) {
// 	if MjErr.Response.Code == 3 {
// 		monitor.DisableChannel(channelId, channelName, MjErr.Response.Description)
// 	}

// 	if MjErr.StatusCode == 403 || MjErr.StatusCode == 401 || MjErr.StatusCode == 404 {
// 		monitor.DisableChannel(channelId, channelName, MjErr.Response.Description)
// 	}

// }

func RelayNotImplemented(c *gin.Context) {
	err := model.Error{
		Message: "API not implemented",
		Type:    "api_error",
		Param:   "",
		Code:    "api_not_implemented",
	}
	c.JSON(http.StatusNotImplemented, gin.H{
		"error": err,
	})
}

func relaySd(c *gin.Context, relayMode int) *model.ErrorWithStatusCode {
	var err *model.ErrorWithStatusCode
	if relayMode == relayconstant.RelayModeUpscaleCreativeResult || relayMode == relayconstant.RelayModeVideoResult {
		err = controller.GetUpscaleResults(c)
	} else {
		err = controller.RelaySdGenerate(c, relayMode)
	}
	return err
}

func RelaySd(c *gin.Context) {
	ctx := c.Request.Context()
	relayMode := c.GetInt("relay_mode")
	channelId := c.GetInt("channel_id")
	userId := c.GetInt("id")

	SdErr := relaySd(c, relayMode)
	if SdErr == nil {
		// 第一次成功，记录使用的渠道到上下文中
		var channelHistory []int
		channelHistory = append(channelHistory, channelId)
		c.Set("admin_channel_history", channelHistory)
		return
	}

	group := c.GetString("group")
	originalModel := c.GetString("original_model")
	retryTimes := config.RetryTimes
	if !shouldRetry(c, SdErr.StatusCode, SdErr.Error.Message) {
		logger.Errorf(ctx, "Relay error happen, status code is %d, won't retry in this case", SdErr.StatusCode)
		retryTimes = 0
	}

	// 获取初始渠道信息用于重试日志
	originalChannelId := channelId
	originalChannelName := c.GetString("channel_name")
	originalKeyIndex := c.GetInt("key_index")
	requestID := c.GetHeader("X-Request-ID")

	// 记录使用的渠道历史，用于添加到日志中
	var channelHistory []int
	// 添加初始失败的渠道
	channelHistory = append(channelHistory, originalChannelId)

	for i := retryTimes; i > 0; i-- {
		// 计算应该跳过的优先级数量：第1次重试仍使用最高优先级
		skipPriorityLevels := retryTimes - i
		channel, err := dbmodel.CacheGetRandomSatisfiedChannel(group, originalModel, skipPriorityLevels)
		if err != nil {
			logger.Errorf(ctx, "CacheGetRandomSatisfiedChannel failed: %v", err)
			break
		}

		// 获取重试原因 - 直接使用原始错误消息
		retryReason := SdErr.Error.Message

		// 获取新渠道的key信息
		newKeyIndex := 0
		isMultiKey := false
		if channel.MultiKeyInfo.IsMultiKey {
			isMultiKey = true
			// 获取下一个可用key的索引
			_, newKeyIndex, _ = channel.GetNextAvailableKey()
		}

		// 生成详细的重试日志
		retryLog := formatRetryLog(ctx, originalChannelId, originalChannelName, originalKeyIndex,
			channel.Id, channel.Name, newKeyIndex, originalModel, retryReason,
			retryTimes-i+1, retryTimes, isMultiKey, userId, requestID)

		logger.Infof(ctx, retryLog)

		// 记录重试使用的渠道
		channelHistory = append(channelHistory, channel.Id)

		middleware.SetupContextForSelectedChannel(c, channel, originalModel)
		requestBody, err := common.GetRequestBody(c)
		c.Request.Body = io.NopCloser(bytes.NewBuffer(requestBody))
		SdErr = relaySd(c, relayMode)
		if SdErr == nil {
			// 成功时记录渠道历史到上下文中
			c.Set("admin_channel_history", channelHistory)
			return
		}

		channelId = c.GetInt("channel_id")
		keyIndex := c.GetInt("key_index")

		channelName := c.GetString("channel_name")
		go processChannelRelayError(ctx, userId, channelId, channelName, keyIndex, SdErr, originalModel)
	}
	if SdErr != nil {
		// 失败时记录渠道历史到上下文中
		c.Set("admin_channel_history", channelHistory)

		// 记录SD失败请求的日志
		recordFailedRequestLog(ctx, c, SdErr, channelHistory)

		c.JSON(http.StatusBadRequest, gin.H{
			"error": SdErr.Code,
		})
	}

}

func RelayNotFound(c *gin.Context) {
	err := model.Error{
		Message: fmt.Sprintf("Invalid URL (%s %s)", c.Request.Method, c.Request.URL.Path),
		Type:    "invalid_request_error",
		Param:   "",
		Code:    "",
	}
	c.JSON(http.StatusNotFound, gin.H{
		"error": err,
	})
}

func RelayVideoGenerate(c *gin.Context) {
	ctx := c.Request.Context()
	requestID := c.GetHeader("X-Request-ID")
	c.Set("X-Request-ID", requestID)

	channelId := c.GetInt("channel_id")
	userId := c.GetInt("id")
	modelName := c.GetString("original_model")

	bizErr := controller.DoVideoRequest(c, modelName)

	if bizErr == nil {
		// 第一次成功，记录使用的渠道到上下文中
		var channelHistory []int
		channelHistory = append(channelHistory, channelId)
		c.Set("admin_channel_history", channelHistory)
		return
	}

	channelName := c.GetString("channel_name")
	group := c.GetString("group")
	keyIndex := c.GetInt("key_index")

	go processChannelRelayError(ctx, userId, channelId, channelName, keyIndex, bizErr, modelName)

	retryTimes := config.RetryTimes
	if !shouldRetry(c, bizErr.StatusCode, bizErr.Error.Message) {
		logger.Errorf(ctx, "Video generation error happen, status code is %d, won't retry in this case", bizErr.StatusCode)
		retryTimes = 0
	}

	// 获取初始渠道信息用于重试日志
	originalChannelId := channelId
	originalChannelName := channelName
	originalKeyIndex := keyIndex

	// 记录使用的渠道历史，用于添加到日志中
	var channelHistory []int
	// 添加初始失败的渠道
	channelHistory = append(channelHistory, originalChannelId)

	for i := retryTimes; i > 0; i-- {
		// 计算应该跳过的优先级数量：第1次重试仍使用最高优先级
		skipPriorityLevels := retryTimes - i
		channel, err := dbmodel.CacheGetRandomSatisfiedChannel(group, modelName, skipPriorityLevels)
		if err != nil {
			logger.Errorf(ctx, "CacheGetRandomSatisfiedChannel failed: %v", err)
			break
		}

		// 获取重试原因 - 直接使用原始错误消息
		retryReason := bizErr.Error.Message

		// 获取新渠道的key信息
		newKeyIndex := 0
		isMultiKey := false
		if channel.MultiKeyInfo.IsMultiKey {
			isMultiKey = true
			// 获取下一个可用key的索引
			_, newKeyIndex, _ = channel.GetNextAvailableKey()
		}

		// 生成详细的重试日志
		retryLog := formatRetryLog(ctx, originalChannelId, originalChannelName, originalKeyIndex,
			channel.Id, channel.Name, newKeyIndex, modelName, retryReason,
			retryTimes-i+1, retryTimes, isMultiKey, userId, requestID)

		logger.Infof(ctx, retryLog)

		// 记录重试使用的渠道
		channelHistory = append(channelHistory, channel.Id)

		// 使用新通道的配置更新上下文
		middleware.SetupContextForSelectedChannel(c, channel, modelName)
		requestBody, err := common.GetRequestBody(c)
		c.Request.Body = io.NopCloser(bytes.NewBuffer(requestBody))

		bizErr = controller.DoVideoRequest(c, modelName)
		if bizErr == nil {
			// 成功时记录渠道历史到上下文中
			c.Set("admin_channel_history", channelHistory)
			return
		}

		// 记录失败渠道
		channelId = c.GetInt("channel_id")

		channelName = c.GetString("channel_name")
		keyIndex := c.GetInt("key_index")
		go processChannelRelayError(ctx, userId, channelId, channelName, keyIndex, bizErr, modelName)
	}

	// 所有重试都失败后的处理
	if bizErr != nil {
		// 失败时记录渠道历史到上下文中
		c.Set("admin_channel_history", channelHistory)

		// 记录视频生成失败请求的日志
		recordFailedRequestLog(ctx, c, bizErr, channelHistory)

		if bizErr.StatusCode == http.StatusTooManyRequests {
			bizErr.Error.Message = "The current group upstream load is saturated, please try again later."
		}
		c.JSON(bizErr.StatusCode, gin.H{
			"error": gin.H{
				"message": util.ProcessString(bizErr.Error.Message),
				"type":    bizErr.Error.Type,
				"param":   bizErr.Error.Param,
				"code":    bizErr.Error.Code,
			},
		})
	}
}

func RelayVideoResult(c *gin.Context) {
	taskId := c.Query("taskid")
	responseFormat := c.Query("response_format")
	c.Set("response_format", responseFormat)
	bizErr := controller.GetVideoResult(c, taskId)
	if bizErr != nil {
		if bizErr.StatusCode == http.StatusTooManyRequests {
			bizErr.Error.Message = "The current group upstream load is saturated, please try again later."
		}
		c.JSON(bizErr.StatusCode, gin.H{
			"error": util.ProcessString(bizErr.Error.Message),
		})
	}
}

// RelayVideoResultById 通过Query String参数获取视频生成结果
// 完全匹配豆包原始API格式 /api/v3/contents/generations/tasks?id=task_id
func RelayDouBaoVideoResultById(c *gin.Context) {
	taskId := c.Param("taskid")
	logger.SysLog(fmt.Sprintf("doubao-task-id: %s", taskId))
	if taskId == "" {
		c.JSON(http.StatusBadRequest, gin.H{
			"error": gin.H{
				"message": "Task ID is required in query parameter 'id'",
				"type":    "invalid_request_error",
				"code":    "missing_required_parameter",
			},
		})
		return
	}
	bizErr := controller.GetVideoResult(c, taskId)
	if bizErr != nil {
		if bizErr.StatusCode == http.StatusTooManyRequests {
			bizErr.Error.Message = "The current group upstream load is saturated, please try again later."
		}
		c.JSON(bizErr.StatusCode, gin.H{
			"error": util.ProcessString(bizErr.Error.Message),
		})
	}
}

func RelayDirectFlux(c *gin.Context) {
	ctx := c.Request.Context()
	requestID := c.GetHeader("X-Request-ID")

	// Get the full path
	fullPath := c.Request.URL.Path
	logger.Debugf(ctx, "[%s] RelayDirectFlux called with path: %s, method: %s", requestID, fullPath, c.Request.Method)

	// Extract the model name (last part of the path)
	// For a path like "/v1/flux-pro-1.1", this will extract "flux-pro-1.1"
	pathParts := strings.Split(fullPath, "/")
	modelName := pathParts[len(pathParts)-1]
	logger.Debugf(ctx, "[%s] Extracted model name: %s", requestID, modelName)

	// You can now use modelName ("flux-pro-1.1") for further processing
	// For example, you might want to set it in the context for use downstream
	c.Set("model_name", modelName)

	userId := c.GetInt("id")
	logger.Debugf(ctx, "[%s] User ID: %d", requestID, userId)

	userGroup, err := dbmodel.CacheGetUserGroup(userId)
	if err != nil {
		logger.Errorf(ctx, "[%s] Failed to get user group: %v", requestID, err)
		c.JSON(http.StatusInternalServerError, gin.H{
			"error": gin.H{
				"message": helper.MessageWithRequestId("Failed to get user group", requestID),
				"type":    "api_error",
			},
		})
		return
	}
	logger.Debugf(ctx, "[%s] User group: %s", requestID, userGroup)
	c.Set("group", userGroup)

	var fullRequestUrl string

	logger.Debugf(ctx, "[%s] Looking for channel with model: %s, group: %s", requestID, modelName, userGroup)
	channel, err := dbmodel.CacheGetRandomSatisfiedChannel(userGroup, modelName, 0)
	if err != nil {
		message := fmt.Sprintf("There are no channels available for model %s under the current group %s", modelName, userGroup)
		if channel != nil {
			logger.SysError(fmt.Sprintf("Channel does not exist：%d", channel.Id))
			message = "Database consistency has been violated, please contact the administrator"
		}
		logger.Errorf(ctx, "[%s] %s: %v", requestID, message, err)
		c.JSON(http.StatusServiceUnavailable, gin.H{
			"error": gin.H{
				"message": helper.MessageWithRequestId(message, requestID),
				"type":    "api_error",
			},
		})
		c.Abort()
		return
	}
	logger.Debugf(ctx, "[%s] Found channel ID: %d, type: %d, base URL: %s", requestID, channel.Id, channel.Type, *channel.BaseURL)
	middleware.SetupContextForSelectedChannel(c, channel, modelName)

	if channel.Type == 46 {
		fullRequestUrl = *channel.BaseURL + fullPath
	} else {
		fullRequestUrl = *channel.BaseURL + "/flux" + fullPath
	}
	logger.Debugf(ctx, "[%s] Full request URL: %s", requestID, fullRequestUrl)

	// Read and log request body for debugging
	requestBodyBytes, err := common.GetRequestBody(c)
	if err != nil {
		logger.Errorf(ctx, "[%s] Failed to read request body: %v", requestID, err)
		c.JSON(http.StatusInternalServerError, gin.H{"error": "Failed to read request body"})
		return
	}
	if len(requestBodyBytes) > 0 {
		// Only log a portion of the body if it's large
		bodyPreview := string(requestBodyBytes)
		if len(bodyPreview) > 200 {
			bodyPreview = bodyPreview[:200] + "... (truncated)"
		}
		logger.Debugf(ctx, "[%s] Request body: %s", requestID, bodyPreview)
	} else {
		logger.Debugf(ctx, "[%s] Request body is empty", requestID)
	}

	// Create the request to forward
	request, err := http.NewRequest(c.Request.Method, fullRequestUrl, bytes.NewBuffer(requestBodyBytes))
	if err != nil {
		logger.Errorf(ctx, "[%s] Failed to create request: %v", requestID, err)
		c.JSON(http.StatusInternalServerError, gin.H{"error": "Failed to create request"})
		return
	}

	// Get Content-Type from original request or use default
	contentType := c.Request.Header.Get("Content-Type")
	if contentType == "" {
		contentType = "application/json"
	}
	request.Header.Set("Content-Type", contentType)

	// Set authorization header
	request.Header.Set("Authorization", "Bearer "+channel.Key)
	logger.Debugf(ctx, "[%s] Request headers set, sending request", requestID)

	client := &http.Client{
		Timeout: 60 * time.Second,
	}
	response, err := client.Do(request)
	if err != nil {
		logger.Errorf(ctx, "[%s] Failed to send request: %v", requestID, err)
		c.JSON(http.StatusInternalServerError, gin.H{"error": "Failed to send request to provider"})
		return
	}
	defer response.Body.Close()
	logger.Debugf(ctx, "[%s] Received response with status code: %d", requestID, response.StatusCode)

	responseBody, err := io.ReadAll(response.Body)
	if err != nil {
		logger.Errorf(ctx, "[%s] Failed to read provider response: %v", requestID, err)
		c.JSON(http.StatusInternalServerError, gin.H{"error": "Failed to read provider response"})
		return
	}

	// Log response body preview
	responsePreview := string(responseBody)
	if len(responsePreview) > 200 {
		responsePreview = responsePreview[:200] + "... (truncated)"
	}
	logger.Debugf(ctx, "[%s] Response body: %s", requestID, responsePreview)

	// 处理不同状态码的响应
	if response.StatusCode != 200 {
		// 如果是422错误，直接返回原始错误信息
		var errorResponse map[string]interface{}
		if err := json.Unmarshal(responseBody, &errorResponse); err != nil {
			logger.Errorf(ctx, "[%s] Failed to parse error response: %v", requestID, err)
			c.JSON(http.StatusInternalServerError, gin.H{"error": "Failed to parse error response"})
			return
		}
		logger.Debugf(ctx, "[%s] Returning error response with status code: %d", requestID, response.StatusCode)
		c.JSON(response.StatusCode, errorResponse)
		return
	} else if response.StatusCode == 200 {
		// 如果是200成功，解析JSON并获取polling_url
		var successResponse map[string]interface{}
		if err := json.Unmarshal(responseBody, &successResponse); err != nil {
			logger.Errorf(ctx, "[%s] Failed to parse success response: %v", requestID, err)
			c.JSON(http.StatusInternalServerError, gin.H{"error": "Failed to parse success response"})
			return
		}

		// 获取polling_url并发起第二次请求
		pollingURL, ok := successResponse["polling_url"].(string)
		if !ok {
			logger.Errorf(ctx, "[%s] polling_url not found or not a string in response: %v", requestID, successResponse)
			c.JSON(http.StatusInternalServerError, gin.H{"error": "Invalid response format, polling_url not found"})
			return
		}
		logger.Debugf(ctx, "[%s] Found polling URL: %s", requestID, pollingURL)

		// 创建并发送polling请求
		pollingRequest, err := http.NewRequest("GET", pollingURL, nil)
		if err != nil {
			logger.Errorf(ctx, "[%s] Failed to create polling request: %v", requestID, err)
			c.JSON(http.StatusInternalServerError, gin.H{"error": "Failed to create polling request"})
			return
		}

		// 设置polling请求的头信息
		pollingRequest.Header.Set("x-key", channel.Key)
		logger.Debugf(ctx, "[%s] Sending polling request", requestID)

		// 执行polling请求
		pollingResponse, err := client.Do(pollingRequest)
		if err != nil {
			logger.Errorf(ctx, "[%s] Failed to execute polling request: %v", requestID, err)
			c.JSON(http.StatusInternalServerError, gin.H{"error": "Failed to execute polling request"})
			return
		}
		defer pollingResponse.Body.Close()
		logger.Debugf(ctx, "[%s] Received polling response with status code: %d", requestID, pollingResponse.StatusCode)

		// 读取并返回polling响应
		pollingBody, err := io.ReadAll(pollingResponse.Body)
		if err != nil {
			logger.Errorf(ctx, "[%s] Failed to read polling response: %v", requestID, err)
			c.JSON(http.StatusInternalServerError, gin.H{"error": "Failed to read polling response"})
			return
		}

		// Log polling response preview
		pollingPreview := string(pollingBody)
		if len(pollingPreview) > 200 {
			pollingPreview = pollingPreview[:200] + "... (truncated)"
		}
		logger.Debugf(ctx, "[%s] Polling response body: %s", requestID, pollingPreview)

		logger.Debugf(ctx, "[%s] Returning polling response to client", requestID)
		c.Writer.WriteHeader(pollingResponse.StatusCode)
		c.Writer.Write(pollingBody)
	} else {
		// 处理其他状态码
		logger.Debugf(ctx, "[%s] Returning original response with status code: %d", requestID, response.StatusCode)
		c.Writer.WriteHeader(response.StatusCode)
		c.Writer.Write(responseBody)
	}
	logger.Debugf(ctx, "[%s] RelayDirectFlux completed", requestID)
}

func RelayOcr(c *gin.Context) {
	ctx := c.Request.Context()
	channelId := c.GetInt("channel_id")
	channel, err := dbmodel.GetChannelById(channelId, true)
	if err != nil {
		logger.Error(ctx, fmt.Sprintf("Failed to get channel: %v", err))
		c.JSON(http.StatusInternalServerError, gin.H{"error": "Failed to get channel"})
		return
	}

	userId := c.GetInt("id")
	startTime := time.Now()

	fullRequestUrl := "https://api.mistral.ai/v1/ocr"
	requestBody, err := common.GetRequestBody(c)
	if err != nil {
		logger.Error(ctx, fmt.Sprintf("Failed to read request body: %v", err))
		c.JSON(http.StatusInternalServerError, gin.H{"error": "Failed to read request body"})
		return
	}

	// Create the request to forward to Mistral API
	request, err := http.NewRequest(c.Request.Method, fullRequestUrl, bytes.NewBuffer(requestBody))
	if err != nil {
		logger.Error(ctx, fmt.Sprintf("Failed to create request: %v", err))
		c.JSON(http.StatusInternalServerError, gin.H{"error": "Failed to create request"})
		return
	}

	// Set necessary headers
	request.Header.Set("Content-Type", "application/json")
	request.Header.Set("Authorization", "Bearer "+channel.Key)

	// Send the request
	client := &http.Client{}
	response, err := client.Do(request)
	if err != nil {
		logger.Error(ctx, fmt.Sprintf("Failed to send request: %v", err))
		c.JSON(http.StatusInternalServerError, gin.H{"error": "Failed to send request to provider"})
		return
	}
	defer response.Body.Close()

	// Read response body
	responseBody, err := io.ReadAll(response.Body)
	if err != nil {
		logger.Error(ctx, fmt.Sprintf("Failed to read provider response: %v", err))
		c.JSON(http.StatusInternalServerError, gin.H{"error": "Failed to read provider response"})
		return
	}

	// Calculate duration
	duration := float64(time.Since(startTime).Milliseconds()) / 1000.0

	// Process the response based on status code
	if response.StatusCode == http.StatusOK {
		// For successful responses, extract usage info
		var ocrResponse map[string]interface{}
		if err := json.Unmarshal(responseBody, &ocrResponse); err != nil {
			logger.Error(ctx, fmt.Sprintf("Failed to parse OCR response: %v", err))
			c.JSON(http.StatusInternalServerError, gin.H{"error": "Failed to parse OCR response"})
			return
		}

		// Extract usage info if available
		if usageInfo, ok := ocrResponse["usage_info"].(map[string]interface{}); ok {
			pagesProcessed := 0
			docSizeBytes := 0

			if pp, ok := usageInfo["pages_processed"].(float64); ok {
				pagesProcessed = int(pp)
			}
			if dsb, ok := usageInfo["doc_size_bytes"].(float64); ok {
				docSizeBytes = int(dsb)
			}

			// Log usage info
			logger.Infof(ctx, "OCR usage info - channel #%d: pages processed: %d, doc size: %d bytes",
				channelId, pagesProcessed, docSizeBytes)

			// Define model name and token name
			modelName := "mistral-ocr-latest"
			tokenName := c.GetString("token_name")

			// Calculate quota: pages_processed * 1/1000 * 500000
			quota := float64(pagesProcessed) * 0.001 * 500000

			// Record consumption log with all required parameters
			logContent := fmt.Sprintf("OCR pages processed: %d, doc size: %d bytes", pagesProcessed, docSizeBytes)
			title := ""
			httpReferer := ""

			dbmodel.RecordConsumeLog(ctx, userId, channelId, pagesProcessed, docSizeBytes, modelName, tokenName, int64(quota), logContent, duration, title, httpReferer, false, 0.0)

			// Update user and channel quota
			err := dbmodel.PostConsumeTokenQuota(c.GetInt("token_id"), int64(quota))
			if err != nil {
				logger.SysError("error consuming token remain quota: " + err.Error())
			}

			err = dbmodel.CacheUpdateUserQuota(ctx, userId)
			if err != nil {
				logger.SysError("error update user quota cache: " + err.Error())
			}

			dbmodel.UpdateUserUsedQuotaAndRequestCount(userId, int64(quota))
			dbmodel.UpdateChannelUsedQuota(channelId, int64(quota))
		}

		// Return the original response to the client
		c.Data(http.StatusOK, "application/json", responseBody)
	} else {
		// For error responses, just forward the error
		c.Data(response.StatusCode, "application/json", responseBody)
	}
}

func RelayRecraft(c *gin.Context) {
	ctx := c.Request.Context()
	requestID := c.GetHeader("X-Request-ID")
	c.Set("X-Request-ID", requestID)

	channelId := c.GetInt("channel_id")
	userId := c.GetInt("id")
	modelName := c.GetString("model")

	logger.Infof(ctx, "RelayRecraft START: channelId=%d, userId=%d, modelName=%s",
		channelId, userId, modelName)

	// 为第一次调用设置渠道历史
	var firstChannelHistory []int
	firstChannelHistory = append(firstChannelHistory, channelId)
	c.Set("admin_channel_history", firstChannelHistory)
	logger.Infof(ctx, "RelayRecraft: Setting admin_channel_history for FIRST call: %v", firstChannelHistory)

	// 尝试第一次请求
	bizErr := relayRecraftHelper(c)
	if bizErr == nil {
		logger.Infof(ctx, "RelayRecraft: First call SUCCESS with channelHistory: %v", firstChannelHistory)
		return
	}

	// 第一次失败，开始重试逻辑
	channelName := c.GetString("channel_name")
	group := c.GetString("group")
	keyIndex := c.GetInt("key_index")
	go processChannelRelayError(ctx, userId, channelId, channelName, keyIndex, bizErr, modelName)

	retryTimes := config.RetryTimes
	if !shouldRetry(c, bizErr.StatusCode, bizErr.Error.Message) {
		logger.Errorf(ctx, "Recraft relay error happen, status code is %d, won't retry in this case", bizErr.StatusCode)
		retryTimes = 0
	}

	// 记录使用的渠道历史，用于添加到日志中
	var channelHistory []int
	// 添加初始失败的渠道
	channelHistory = append(channelHistory, channelId)

	for i := retryTimes; i > 0; i-- {
		// 计算应该跳过的优先级数量：第1次重试仍使用最高优先级
		skipPriorityLevels := retryTimes - i
		channel, err := dbmodel.CacheGetRandomSatisfiedChannel(group, modelName, skipPriorityLevels)
		if err != nil {
			logger.Errorf(ctx, "CacheGetRandomSatisfiedChannel failed: %v", err)
			break
		}
		if channel.Id == channelId {
			continue
		}
		logger.Infof(ctx, "Recraft retry: 模型=%s, 尝试=%d/%d, 用户ID=%d, 渠道切换: #%d(%s) -> #%d(%s)",
			modelName, retryTimes-i+1, retryTimes, userId, channelId, channelName, channel.Id, channel.Name)

		middleware.SetupContextForSelectedChannel(c, channel, modelName)
		channelHistory = append(channelHistory, channel.Id)

		// 重新构建请求体
		requestBody, err := common.GetRequestBody(c)
		if err == nil {
			c.Request.Body = io.NopCloser(bytes.NewBuffer(requestBody))
		}

		// 在调用relayRecraftHelper之前设置渠道历史
		c.Set("admin_channel_history", channelHistory)
		logger.Infof(ctx, "RelayRecraft: Setting admin_channel_history before retry: %v", channelHistory)

		bizErr = relayRecraftHelper(c)
		if bizErr == nil {
			logger.Infof(ctx, "RelayRecraft: Retry SUCCESS with channelHistory: %v", channelHistory)
			return
		}

		channelId = channel.Id
		channelName = channel.Name
		keyIndex = c.GetInt("key_index")
		go processChannelRelayError(ctx, userId, channelId, channelName, keyIndex, bizErr, modelName)
	}

	// 所有重试都失败后的处理
	c.Set("admin_channel_history", channelHistory)

	// 记录Recraft失败请求的日志
	recordFailedRequestLog(ctx, c, bizErr, channelHistory)

	if bizErr.StatusCode == http.StatusTooManyRequests {
		bizErr.Error.Message = "The current group upstream load is saturated, please try again later."
	}
	c.JSON(bizErr.StatusCode, gin.H{
		"error": gin.H{
			"message": util.ProcessString(bizErr.Error.Message),
			"type":    bizErr.Error.Type,
			"param":   bizErr.Error.Param,
			"code":    bizErr.Error.Code,
		},
	})
}

func relayRecraftHelper(c *gin.Context) *model.ErrorWithStatusCode {
	ctx := c.Request.Context()
	requestID := c.GetHeader("X-Request-ID")

	channelId := c.GetInt("channel_id")
	userId := c.GetInt("id")
	startTime := time.Now()
	modelName := c.GetString("model")

	channel, err := dbmodel.GetChannelById(channelId, true)
	if err != nil {
		logger.Errorf(ctx, "[%s] Failed to get channel: %v", requestID, err)
		return &model.ErrorWithStatusCode{
			StatusCode: http.StatusInternalServerError,
			Error:      model.Error{Message: "Failed to get channel"},
		}
	}

	fullPath := c.Request.URL.Path
	var fullRequestUrl string
	if channel.Type == 43 {
		fullRequestUrl = *channel.BaseURL + fullPath
	} else {
		fullRequestUrl = *channel.BaseURL + "/recraft" + fullPath
	}
	logger.Debugf(ctx, "[%s] Full request URL: %s", requestID, fullRequestUrl)

	// Read request body
	requestBodyBytes, err := common.GetRequestBody(c)
	if err != nil {
		logger.Errorf(ctx, "[%s] Failed to read request body: %v", requestID, err)
		return &model.ErrorWithStatusCode{
			StatusCode: http.StatusInternalServerError,
			Error:      model.Error{Message: "Failed to read request body"},
		}
	}

	// Parse request to check for normalizeResponseFormat parameter
	var requestData map[string]interface{}
	normalizeFormat := false
	if len(requestBodyBytes) > 0 {
		if err := json.Unmarshal(requestBodyBytes, &requestData); err == nil {
			// Check if normalizeResponseFormat is present and true
			if format, ok := requestData["normalizeResponseFormat"].(bool); ok && format {
				normalizeFormat = true
				logger.Debugf(ctx, "[%s] Response format will be normalized to OpenAI format", requestID)

				// Remove the parameter before forwarding to Recraft
				delete(requestData, "normalizeResponseFormat")

				// Re-encode the modified request
				modifiedRequestBytes, err := json.Marshal(requestData)
				if err == nil {
					requestBodyBytes = modifiedRequestBytes
				} else {
					logger.Warnf(ctx, "[%s] Failed to re-encode modified request: %v", requestID, err)
				}
			} else {
				logger.Debugf(ctx, "[%s] Using native Recraft response format", requestID)
			}
		}
	}

	// Create the request to forward
	request, err := http.NewRequest(c.Request.Method, fullRequestUrl, bytes.NewBuffer(requestBodyBytes))
	if err != nil {
		logger.Errorf(ctx, "[%s] Failed to create request: %v", requestID, err)
		return &model.ErrorWithStatusCode{
			StatusCode: http.StatusInternalServerError,
			Error:      model.Error{Message: "Failed to create request"},
		}
	}

	// Get Content-Type from original request or use default
	contentType := c.Request.Header.Get("Content-Type")
	if contentType == "" {
		contentType = "application/json"
	}
	request.Header.Set("Content-Type", contentType)

	// Set authorization header
	request.Header.Set("Authorization", "Bearer "+channel.Key)

	// Send the request
	client := &http.Client{
		Timeout: 120 * time.Second,
	}
	response, err := client.Do(request)
	if err != nil {
		logger.Errorf(ctx, "[%s] Failed to send request: %v", requestID, err)
		return &model.ErrorWithStatusCode{
			StatusCode: http.StatusInternalServerError,
			Error:      model.Error{Message: "Failed to send request to provider"},
		}
	}
	defer response.Body.Close()

	// Read response body
	responseBody, err := io.ReadAll(response.Body)
	if err != nil {
		logger.Errorf(ctx, "[%s] Failed to read provider response: %v", requestID, err)
		return &model.ErrorWithStatusCode{
			StatusCode: http.StatusInternalServerError,
			Error:      model.Error{Message: "Failed to read provider response"},
		}
	}

	// Calculate duration
	duration := float64(time.Since(startTime).Milliseconds()) / 1000.0

	// Process the response based on status code
	if response.StatusCode == http.StatusOK {
		// For successful responses, deduct quota

		// Define default quota based on endpoint
		var modelPrice float64
		defaultPrice, ok := common.DefaultModelPrice[modelName]
		if !ok {
			modelPrice = 0.1
		} else {
			modelPrice = defaultPrice
		}
		quota := int64(modelPrice * 500000)

		// Record consumption log
		tokenName := c.GetString("token_name")
		xRequestID := c.GetString("X-Request-ID")
		logContent := fmt.Sprintf("Recraft API call: %s", modelName)
		title := ""
		httpReferer := ""

		// Use placeholder values for input/output tokens since we don't have actual token counts
		inputTokens := 0
		outputTokens := 0

		// 获取渠道历史信息并记录日志
		var otherInfo string
		if channelHistoryInterface, exists := c.Get("admin_channel_history"); exists {
			if channelHistory, ok := channelHistoryInterface.([]int); ok && len(channelHistory) > 0 {
				if channelHistoryBytes, err := json.Marshal(channelHistory); err == nil {
					otherInfo = fmt.Sprintf("adminInfo:%s", string(channelHistoryBytes))
				}
			}
		}

		if otherInfo != "" {
			dbmodel.RecordConsumeLogWithOtherAndRequestID(ctx, userId, channelId, inputTokens, outputTokens,
				modelName, tokenName, quota, logContent, duration, title, httpReferer, false, 0.0, otherInfo, xRequestID)
		} else {
			dbmodel.RecordConsumeLogWithRequestID(ctx, userId, channelId, inputTokens, outputTokens,
				modelName, tokenName, quota, logContent, duration, title, httpReferer, false, 0.0, xRequestID)
		}

		// Update user and channel quota
		err := dbmodel.PostConsumeTokenQuota(c.GetInt("token_id"), quota)
		if err != nil {
			logger.SysError("error consuming token remain quota: " + err.Error())
		}

		err = dbmodel.CacheUpdateUserQuota(ctx, userId)
		if err != nil {
			logger.SysError("error update user quota cache: " + err.Error())
		}

		dbmodel.UpdateUserUsedQuotaAndRequestCount(userId, quota)
		dbmodel.UpdateChannelUsedQuota(channelId, quota)

		logger.Infof(ctx, "[%s] Recraft API call completed - model: %s, channel #%d, quota: %d",
			requestID, modelName, channelId, quota)

		// Handle response format normalization if requested
		if normalizeFormat {
			var recraftResponse map[string]interface{}
			if err := json.Unmarshal(responseBody, &recraftResponse); err == nil {
				// Convert Recraft response to OpenAI DALL-E format
				openaiResponse := map[string]interface{}{
					"created": time.Now().Unix(),
					"data": []map[string]interface{}{
						{
							"url":            "",
							"revised_prompt": "",
						},
					},
				}

				// Extract image URL from Recraft response
				if image, ok := recraftResponse["image"].(map[string]interface{}); ok {
					if url, ok := image["url"].(string); ok {
						openaiResponse["data"].([]map[string]interface{})[0]["url"] = url
					}
				}

				// Convert to JSON
				normalizedResponse, err := json.Marshal(openaiResponse)
				if err == nil {
					responseBody = normalizedResponse
					logger.Debugf(ctx, "[%s] Response normalized to OpenAI format", requestID)
				} else {
					logger.Warnf(ctx, "[%s] Failed to normalize response: %v", requestID, err)
				}
			} else {
				logger.Warnf(ctx, "[%s] Failed to parse Recraft response for normalization: %v", requestID, err)
			}
		} else {
			// When normalizeResponseFormat is false or not present, use native Recraft format
			logger.Debugf(ctx, "[%s] Using native Recraft response format", requestID)
			// responseBody is already the native format, no processing needed
		}
	} else {
		// Log error responses
		logger.Errorf(ctx, "[%s] Recraft API error: %d - %s", requestID, response.StatusCode, string(responseBody))

		// Check if we should disable the channel
		if response.StatusCode == 401 || response.StatusCode == 403 {
			monitor.DisableChannelSafelyWithStatusCode(channelId, channel.Name, "Authentication error with Recraft API", "N/A (Recraft Auth)", response.StatusCode)
		}

		// Handle error format normalization if requested
		if normalizeFormat {
			var recraftError map[string]interface{}
			if err := json.Unmarshal(responseBody, &recraftError); err == nil {
				// Convert Recraft error to OpenAI error format
				openaiError := map[string]interface{}{
					"error": map[string]interface{}{
						"message": "An error occurred",
						"type":    "api_error",
						"code":    "recraft_error",
					},
				}

				// Extract error message and code from Recraft response
				if message, ok := recraftError["message"].(string); ok {
					openaiError["error"].(map[string]interface{})["message"] = message
				}
				if code, ok := recraftError["code"].(string); ok {
					openaiError["error"].(map[string]interface{})["code"] = code
				}

				// Convert to JSON
				normalizedError, err := json.Marshal(openaiError)
				if err == nil {
					responseBody = normalizedError
					logger.Debugf(ctx, "[%s] Error response normalized to OpenAI format", requestID)
				} else {
					logger.Warnf(ctx, "[%s] Failed to normalize error response: %v", requestID, err)
				}
			} else {
				logger.Warnf(ctx, "[%s] Failed to parse Recraft error for normalization: %v", requestID, err)
			}
		} else {
			// When normalizeResponseFormat is false or not present, use native Recraft error format
			logger.Debugf(ctx, "[%s] Using native Recraft error format", requestID)
			// responseBody is already the native format, no processing needed
		}
	}

	// Pass through the response regardless of status code
	c.Data(response.StatusCode, response.Header.Get("Content-Type"), responseBody)
	return nil
}

func RelayImageGenerateAsync(c *gin.Context) {
	ctx := c.Request.Context()
	requestID := c.GetHeader("X-Request-ID")
	c.Set("X-Request-ID", requestID)

	channelId := c.GetInt("channel_id")
	userId := c.GetInt("id")
	modelName := c.GetString("original_model")

	// 为第一次调用设置渠道历史
	var firstChannelHistory []int
	firstChannelHistory = append(firstChannelHistory, channelId)
	c.Set("admin_channel_history", firstChannelHistory)

	// 尝试第一次请求
	bizErr := controller.DoImageRequest(c, modelName)
	if bizErr == nil {
		return
	}

	// 第一次失败，开始重试逻辑
	channelName := c.GetString("channel_name")
	group := c.GetString("group")
	keyIndex := c.GetInt("key_index")
	go processChannelRelayError(ctx, userId, channelId, channelName, keyIndex, bizErr, modelName)

	retryTimes := config.RetryTimes
	if !shouldRetry(c, bizErr.StatusCode, bizErr.Error.Message) {
		logger.Errorf(ctx, "Image relay error happen, status code is %d, won't retry in this case", bizErr.StatusCode)
		retryTimes = 0
	}

	// 记录使用的渠道历史，用于添加到日志中
	var channelHistory []int
	// 添加初始失败的渠道
	channelHistory = append(channelHistory, channelId)

	for i := retryTimes; i > 0; i-- {
		// 计算应该跳过的优先级数量：第1次重试仍使用最高优先级
		skipPriorityLevels := retryTimes - i
		channel, err := dbmodel.CacheGetRandomSatisfiedChannel(group, modelName, skipPriorityLevels)
		if err != nil {
			logger.Errorf(ctx, "CacheGetRandomSatisfiedChannel failed: %v", err)
			break
		}
		if channel.Id == channelId {
			continue
		}
		logger.Infof(ctx, "Image retry: 模型=%s, 尝试=%d/%d, 用户ID=%d, 渠道切换: #%d(%s) -> #%d(%s)",
			modelName, retryTimes-i+1, retryTimes, userId, channelId, channelName, channel.Id, channel.Name)

		middleware.SetupContextForSelectedChannel(c, channel, modelName)
		channelHistory = append(channelHistory, channel.Id)

		// 重新构建请求体
		requestBody, err := common.GetRequestBody(c)
		if err == nil {
			c.Request.Body = io.NopCloser(bytes.NewBuffer(requestBody))
		}

		// 在调用DoImageRequest之前设置渠道历史
		c.Set("admin_channel_history", channelHistory)
		logger.Infof(ctx, "RelayImageGenerateAsync: Setting admin_channel_history before retry: %v", channelHistory)

		bizErr = controller.DoImageRequest(c, modelName)
		if bizErr == nil {
			logger.Infof(ctx, "RelayImageGenerateAsync: Retry SUCCESS with channelHistory: %v", channelHistory)
			return
		}

		channelId = channel.Id
		channelName = channel.Name
		keyIndex = c.GetInt("key_index")
		go processChannelRelayError(ctx, userId, channelId, channelName, keyIndex, bizErr, modelName)
	}

	// 所有重试都失败后的处理
	c.Set("admin_channel_history", channelHistory)

	// 记录图片生成失败请求的日志
	recordFailedRequestLog(ctx, c, bizErr, channelHistory)

	if bizErr.StatusCode == http.StatusTooManyRequests {
		bizErr.Error.Message = "The current group upstream load is saturated, please try again later."
	}
	c.JSON(bizErr.StatusCode, gin.H{
		"error": gin.H{
			"message": util.ProcessString(bizErr.Error.Message),
			"type":    bizErr.Error.Type,
			"param":   bizErr.Error.Param,
			"code":    bizErr.Error.Code,
		},
	})
}

func RelayImageResult(c *gin.Context) {
	taskId := c.Query("taskid")
	bizErr := controller.GetImageResult(c, taskId)
	if bizErr != nil {
		if bizErr.StatusCode == http.StatusTooManyRequests {
			bizErr.Error.Message = "The current group upstream load is saturated, please try again later."
		}
		c.JSON(bizErr.StatusCode, gin.H{
			"error": gin.H{
				"message": util.ProcessString(bizErr.Error.Message),
				"type":    bizErr.Error.Type,
				"param":   bizErr.Error.Param,
				"code":    bizErr.Error.Code,
			},
		})
	}

}

<<<<<<< HEAD
func relayGeminiHelper(c *gin.Context, relayMode int) *model.ErrorWithStatusCode {
	if relayMode == relayconstant.RelayModeGeminiGenerateContent || relayMode == relayconstant.RelayModeGeminiStreamGenerateContent {
		return controller.RelayGeminiNative(c)
	}
	return nil
}
func RelayGemini(c *gin.Context) {
	ctx := c.Request.Context()
	channelId := c.GetInt("channel_id")
	userId := c.GetInt("id")
	relayMode := c.GetInt("relay_mode")
	geminiErr := relayGeminiHelper(c, relayMode)

	if geminiErr == nil {
		return
	}

	lastFailedChannelId := channelId
	channelName := c.GetString("channel_name")
	group := c.GetString("group")
	retryTimes := config.RetryTimes
	if !shouldRetry(c, geminiErr.StatusCode, geminiErr.Error.Message) {
		logger.Errorf(ctx, "Gemini relay error happen, status code is %d, won't retry in this case", geminiErr.StatusCode)
		retryTimes = 0
	}

	for i := retryTimes; i > 0; i-- {
		channel, err := dbmodel.CacheGetRandomSatisfiedChannel(group, c.GetString("original_model"), i != retryTimes)
		if err != nil {
			logger.Errorf(ctx, "CacheGetRandomSatisfiedChannel failed: %s", err.Error())
			break
		}
		if channel.Id == lastFailedChannelId {
			continue
		}
		logger.Infof(ctx, "Using channel #%d to retry Gemini request (remain times %d)", channel.Id, i)

		middleware.SetupContextForSelectedChannel(c, channel, c.GetString("original_model"))
		requestBody, err := common.GetRequestBody(c)
		c.Request.Body = io.NopCloser(bytes.NewBuffer(requestBody))
		geminiErr = relayGeminiHelper(c, relayMode)
		if geminiErr == nil {
=======
func RelayRunway(c *gin.Context) {
	ctx := c.Request.Context()
	requestID := c.GetHeader("X-Request-ID")
	c.Set("X-Request-ID", requestID)

	channelId := c.GetInt("channel_id")
	userId := c.GetInt("id")
	modelName := c.GetString("original_model")

	logger.Infof(ctx, "RelayRunway start - userId: %d, channelId: %d, model: %s, requestID: %s",
		userId, channelId, modelName, requestID)

	// 尝试第一次请求
	success, statusCode := tryRunwayRequest(c)
	if success {
		// 第一次成功，记录使用的渠道到上下文中
		var channelHistory []int
		channelHistory = append(channelHistory, channelId)
		c.Set("admin_channel_history", channelHistory)

		logger.Infof(ctx, "RelayRunway success on first try - userId: %d, channelId: %d", userId, channelId)
		return
	}

	// 第一次失败，处理错误和重试

	channelName := c.GetString("channel_name")
	group := c.GetString("group")

	logger.Errorf(ctx, "RelayRunway first attempt failed - userId: %d, channelId: %d (%s), statusCode: %d",
		userId, channelId, channelName, statusCode)

	// 使用空的错误对象调用 processChannelRelayError，让它自己处理
	keyIndex := c.GetInt("key_index")
	go processChannelRelayError(ctx, userId, channelId, channelName, keyIndex, &model.ErrorWithStatusCode{
		StatusCode: statusCode,
		Error:      model.Error{Message: "Request failed"},
	}, modelName)

	retryTimes := config.RetryTimes
	if !shouldRetry(c, statusCode, "") {
		logger.Errorf(ctx, "Runway request error happen, status code is %d, won't retry in this case", statusCode)
		// 不重试时，记录失败日志并写入响应
		var channelHistory []int
		channelHistory = append(channelHistory, channelId)
		c.Set("admin_channel_history", channelHistory)
		recordRunwayFailedLog(ctx, c, statusCode, channelHistory)
		writeLastFailureResponse(c, statusCode)
		return
	}

	logger.Infof(ctx, "RelayRunway will retry %d times - status code: %d", retryTimes, statusCode)

	// 获取初始渠道信息用于重试日志
	originalChannelId := channelId
	originalChannelName := channelName
	originalKeyIndex := keyIndex

	// 记录使用的渠道历史，用于添加到日志中
	var channelHistory []int
	// 添加初始失败的渠道
	channelHistory = append(channelHistory, originalChannelId)

	for i := retryTimes; i > 0; i-- {
		logger.Infof(ctx, "RelayRunway retry attempt %d/%d - looking for new channel", retryTimes-i+1, retryTimes)

		// 计算应该跳过的优先级数量：第1次重试仍使用最高优先级
		skipPriorityLevels := retryTimes - i
		channel, err := dbmodel.CacheGetRandomSatisfiedChannel(group, modelName, skipPriorityLevels)
		if err != nil {
			logger.Errorf(ctx, "CacheGetRandomSatisfiedChannel failed on retry %d/%d: %v", retryTimes-i+1, retryTimes, err)
			break
		}

		// 获取重试原因 - 直接使用状态码
		retryReason := fmt.Sprintf("HTTP状态码: %d", statusCode)

		// 获取新渠道的key信息
		newKeyIndex := 0
		isMultiKey := false
		if channel.MultiKeyInfo.IsMultiKey {
			isMultiKey = true
			// 获取下一个可用key的索引
			_, newKeyIndex, _ = channel.GetNextAvailableKey()
		}

		// 生成详细的重试日志
		retryLog := formatRetryLog(ctx, originalChannelId, originalChannelName, originalKeyIndex,
			channel.Id, channel.Name, newKeyIndex, modelName, retryReason,
			retryTimes-i+1, retryTimes, isMultiKey, userId, requestID)

		logger.Infof(ctx, retryLog)

		// 记录重试使用的渠道
		channelHistory = append(channelHistory, channel.Id)

		// 使用新通道的配置更新上下文
		middleware.SetupContextForSelectedChannel(c, channel, modelName)
		requestBody, err := common.GetRequestBody(c)
		if err != nil {
			logger.Errorf(ctx, "Failed to get request body for retry %d/%d: %v", retryTimes-i+1, retryTimes, err)
			break
		}
		c.Request.Body = io.NopCloser(bytes.NewBuffer(requestBody))

		logger.Infof(ctx, "Sending retry request %d/%d to channel #%d", retryTimes-i+1, retryTimes, channel.Id)
		success, statusCode = tryRunwayRequest(c)
		if success {
			logger.Infof(ctx, "RelayRunway retry %d/%d SUCCESS on channel #%d", retryTimes-i+1, retryTimes, channel.Id)
			// 成功时记录渠道历史到上下文中
			c.Set("admin_channel_history", channelHistory)
			return
		}

		channelId = c.GetInt("channel_id")

		channelName = c.GetString("channel_name")
		logger.Errorf(ctx, "RelayRunway retry %d/%d FAILED on channel #%d (%s) - statusCode: %d",
			retryTimes-i+1, retryTimes, channelId, channelName, statusCode)

		keyIndex := c.GetInt("key_index")
		go processChannelRelayError(ctx, userId, channelId, channelName, keyIndex, &model.ErrorWithStatusCode{
			StatusCode: statusCode,
			Error:      model.Error{Message: "Retry failed"},
		}, modelName)

		// 检查这次失败是否还应该继续重试
		if !shouldRetry(c, statusCode, "") {
			logger.Errorf(ctx, "Retry encountered non-retryable error, status code is %d, stopping retries", statusCode)
			writeLastFailureResponse(c, statusCode)
			return
		}
	}

	// 所有重试都失败后，写入最后一次失败的响应
	logger.Errorf(ctx, "RelayRunway ALL RETRIES FAILED - userId: %d, final statusCode: %d", userId, statusCode)
	// 失败时记录渠道历史到上下文中
	c.Set("admin_channel_history", channelHistory)

	// 记录Runway失败请求的日志
	recordRunwayFailedLog(ctx, c, statusCode, channelHistory)

	writeLastFailureResponse(c, statusCode)
}

// tryRunwayRequest 尝试执行 Runway 请求，返回是否成功和状态码
func tryRunwayRequest(c *gin.Context) (success bool, statusCode int) {
	ctx := c.Request.Context()
	meta := util.GetRelayMeta(c)
	channelId := c.GetInt("channel_id")

	logger.Debugf(ctx, "tryRunwayRequest start - channelId: %d", channelId)

	// 保存原始的 ResponseWriter
	originalWriter := c.Writer

	// 创建一个缓冲的 ResponseWriter 来捕获响应
	rec := &responseRecorder{
		ResponseWriter: originalWriter,
		statusCode:     200,
		body:           bytes.NewBuffer(nil),
	}
	c.Writer = rec

	// 调用原始函数
	controller.DirectRelayRunway(c, meta)

	// 恢复原始的 ResponseWriter
	c.Writer = originalWriter

	logger.Debugf(ctx, "tryRunwayRequest response - channelId: %d, statusCode: %d", channelId, rec.statusCode)

	// 检查响应状态码
	if rec.statusCode >= 400 {
		logger.Debugf(ctx, "tryRunwayRequest FAILED - channelId: %d, statusCode: %d", channelId, rec.statusCode)
		// 失败时不写入响应，让重试逻辑处理
		return false, rec.statusCode
	}

	// 成功时，将响应写入原始的 ResponseWriter
	logger.Debugf(ctx, "tryRunwayRequest SUCCESS - channelId: %d, statusCode: %d", channelId, rec.statusCode)
	originalWriter.WriteHeader(rec.statusCode)
	for k, v := range rec.Header() {
		originalWriter.Header()[k] = v
	}
	originalWriter.Write(rec.body.Bytes())

	return true, rec.statusCode
}

// writeLastFailureResponse 写入最后失败的响应到客户端
func writeLastFailureResponse(c *gin.Context, statusCode int) {
	ctx := c.Request.Context()
	meta := util.GetRelayMeta(c)
	channelId := c.GetInt("channel_id")

	logger.Debugf(ctx, "writeLastFailureResponse - channelId: %d, statusCode: %d", channelId, statusCode)

	// 重新获取请求体
	requestBody, err := common.GetRequestBody(c)
	if err != nil {
		logger.Errorf(ctx, "Failed to get request body for final response: %v", err)
		c.JSON(statusCode, gin.H{"error": "Request failed"})
		return
	}
	c.Request.Body = io.NopCloser(bytes.NewBuffer(requestBody))

	// 直接调用 DirectRelayRunway 让它写入错误响应
	controller.DirectRelayRunway(c, meta)
}

// responseRecorder 用于捕获响应
type responseRecorder struct {
	gin.ResponseWriter
	statusCode int
	body       *bytes.Buffer
}

func (r *responseRecorder) WriteHeader(code int) {
	r.statusCode = code
}

func (r *responseRecorder) Write(data []byte) (int, error) {
	return r.body.Write(data)
}

func RelayRunwayResult(c *gin.Context) {
	taskId := c.Param("taskId")
	if taskId == "" {
		c.JSON(http.StatusBadRequest, gin.H{"error": "taskId is required"})
		return
	}
	controller.GetRunwayResult(c, taskId)
}

func RelaySoraVideoResult(c *gin.Context) {
	videoId := c.Param("videoId")
	if videoId == "" {
		c.JSON(http.StatusBadRequest, gin.H{"error": "videoId is required"})
		return
	}
	controller.GetSoraVideoResult(c, videoId)
}

func RelaySoraVideoContent(c *gin.Context) {
	videoId := c.Param("videoId")
	if videoId == "" {
		c.JSON(http.StatusBadRequest, gin.H{"error": "videoId is required"})
		return
	}
	controller.GetSoraVideoContent(c, videoId)
}

func RelaySoraVideoRemix(c *gin.Context) {
	videoId := c.Param("videoId")
	if videoId == "" {
		c.JSON(http.StatusBadRequest, gin.H{"error": "videoId is required"})
		return
	}
	controller.DirectRelaySoraVideoRemix(c, videoId)
}

func RelaySoraVideo(c *gin.Context) {
	ctx := c.Request.Context()
	requestID := c.GetHeader("X-Request-ID")
	c.Set("X-Request-ID", requestID)

	channelId := c.GetInt("channel_id")
	userId := c.GetInt("id")
	modelName := c.GetString("original_model")

	logger.Infof(ctx, "RelaySoraVideo start - userId: %d, channelId: %d, model: %s, requestID: %s",
		userId, channelId, modelName, requestID)

	// 尝试第一次请求
	success, statusCode, errorMessage := trySoraRequest(c)
	if success {
		// 第一次成功，记录使用的渠道到上下文中
		var channelHistory []int
		channelHistory = append(channelHistory, channelId)
		c.Set("admin_channel_history", channelHistory)

		logger.Infof(ctx, "RelaySoraVideo success on first try - userId: %d, channelId: %d", userId, channelId)
		return
	}

	// 第一次失败，处理错误和重试
	channelName := c.GetString("channel_name")
	group := c.GetString("group")

	logger.Errorf(ctx, "RelaySoraVideo first attempt failed - userId: %d, channelId: %d (%s), statusCode: %d, error: %s",
		userId, channelId, channelName, statusCode, errorMessage)

	// 使用具体的错误消息调用 processChannelRelayError
	keyIndex := c.GetInt("key_index")
	go processChannelRelayError(ctx, userId, channelId, channelName, keyIndex, &model.ErrorWithStatusCode{
		StatusCode: statusCode,
		Error:      model.Error{Message: errorMessage},
	}, modelName)

	retryTimes := config.RetryTimes
	if !shouldRetry(c, statusCode, errorMessage) {
		logger.Errorf(ctx, "Sora request error happen, status code is %d, won't retry in this case", statusCode)
		// 不重试时，记录失败日志并写入响应
		var channelHistory []int
		channelHistory = append(channelHistory, channelId)
		c.Set("admin_channel_history", channelHistory)
		recordSoraFailedLog(ctx, c, statusCode, channelHistory)
		writeLastSoraFailureResponse(c, statusCode)
		return
	}

	logger.Infof(ctx, "RelaySoraVideo will retry %d times - status code: %d", retryTimes, statusCode)

	// 获取初始渠道信息用于重试日志
	originalChannelId := channelId
	originalChannelName := channelName
	originalKeyIndex := keyIndex

	// 记录使用的渠道历史，用于添加到日志中
	var channelHistory []int
	// 添加初始失败的渠道
	channelHistory = append(channelHistory, originalChannelId)

	for i := retryTimes; i > 0; i-- {
		logger.Infof(ctx, "RelaySoraVideo retry attempt %d/%d - looking for new channel", retryTimes-i+1, retryTimes)

		// 计算应该跳过的优先级数量：第1次重试仍使用最高优先级
		skipPriorityLevels := retryTimes - i
		channel, err := dbmodel.CacheGetRandomSatisfiedChannel(group, modelName, skipPriorityLevels)
		if err != nil {
			logger.Errorf(ctx, "CacheGetRandomSatisfiedChannel failed on retry %d/%d: %v", retryTimes-i+1, retryTimes, err)
			break
		}

		// 获取重试原因 - 直接使用状态码
		retryReason := fmt.Sprintf("HTTP状态码: %d", statusCode)

		// 获取新渠道的key信息
		newKeyIndex := 0
		isMultiKey := false
		if channel.MultiKeyInfo.IsMultiKey {
			isMultiKey = true
			// 获取下一个可用key的索引
			_, newKeyIndex, _ = channel.GetNextAvailableKey()
		}

		// 生成详细的重试日志
		retryLog := formatRetryLog(ctx, originalChannelId, originalChannelName, originalKeyIndex,
			channel.Id, channel.Name, newKeyIndex, modelName, retryReason,
			retryTimes-i+1, retryTimes, isMultiKey, userId, requestID)

		logger.Infof(ctx, retryLog)

		// 记录重试使用的渠道
		channelHistory = append(channelHistory, channel.Id)

		// 使用新通道的配置更新上下文
		middleware.SetupContextForSelectedChannel(c, channel, modelName)
		requestBody, err := common.GetRequestBody(c)
		if err != nil {
			logger.Errorf(ctx, "Failed to get request body for retry %d/%d: %v", retryTimes-i+1, retryTimes, err)
			break
		}
		c.Request.Body = io.NopCloser(bytes.NewBuffer(requestBody))

		logger.Infof(ctx, "Sending retry request %d/%d to channel #%d", retryTimes-i+1, retryTimes, channel.Id)
		success, statusCode, retryErrorMessage := trySoraRequest(c)
		if success {
			logger.Infof(ctx, "RelaySoraVideo retry %d/%d SUCCESS on channel #%d", retryTimes-i+1, retryTimes, channel.Id)
			// 成功时记录渠道历史到上下文中
			c.Set("admin_channel_history", channelHistory)
>>>>>>> e909b217
			return
		}

		channelId = c.GetInt("channel_id")
<<<<<<< HEAD
		lastFailedChannelId = channelId
		channelName = c.GetString("channel_name")
		go processChannelRelayError(ctx, userId, channelId, channelName, geminiErr)
	}

	if geminiErr != nil {
		c.JSON(geminiErr.StatusCode, gin.H{
			"error": gin.H{
				"message": geminiErr.Error.Message,
				"type":    geminiErr.Error.Type,
				"code":    geminiErr.Error.Code,
			},
		})
	}
=======

		channelName = c.GetString("channel_name")
		logger.Errorf(ctx, "RelaySoraVideo retry %d/%d FAILED on channel #%d (%s) - statusCode: %d, error: %s",
			retryTimes-i+1, retryTimes, channelId, channelName, statusCode, retryErrorMessage)

		keyIndex := c.GetInt("key_index")
		go processChannelRelayError(ctx, userId, channelId, channelName, keyIndex, &model.ErrorWithStatusCode{
			StatusCode: statusCode,
			Error:      model.Error{Message: retryErrorMessage},
		}, modelName)

		// 检查这次失败是否还应该继续重试
		if !shouldRetry(c, statusCode, retryErrorMessage) {
			logger.Errorf(ctx, "Retry encountered non-retryable error, status code is %d, stopping retries", statusCode)
			writeLastSoraFailureResponse(c, statusCode)
			return
		}
	}

	// 所有重试都失败后，写入最后一次失败的响应
	logger.Errorf(ctx, "RelaySoraVideo ALL RETRIES FAILED - userId: %d, final statusCode: %d", userId, statusCode)
	// 失败时记录渠道历史到上下文中
	c.Set("admin_channel_history", channelHistory)

	// 记录Sora失败请求的日志
	recordSoraFailedLog(ctx, c, statusCode, channelHistory)

	writeLastSoraFailureResponse(c, statusCode)
}

// trySoraRequest 尝试执行 Sora 请求，返回是否成功、状态码和错误消息
func trySoraRequest(c *gin.Context) (success bool, statusCode int, errorMessage string) {
	ctx := c.Request.Context()
	channelId := c.GetInt("channel_id")

	// 记录请求开始
	logger.Debugf(ctx, "trySoraRequest start - channelId: %d", channelId)

	// 获取meta信息，进行空值检查
	meta := util.GetRelayMeta(c)
	if meta == nil {
		logger.Errorf(ctx, "trySoraRequest: failed to get relay meta for channelId: %d", channelId)
		return false, http.StatusInternalServerError, "Internal server error: missing relay meta"
	}

	// 保存和替换ResponseWriter
	originalWriter := c.Writer
	rec := newResponseRecorder(originalWriter)
	c.Writer = rec

	// 使用defer确保ResponseWriter始终被恢复
	defer func() {
		c.Writer = originalWriter
	}()

	// 调用原始函数，捕获可能的panic
	defer func() {
		if r := recover(); r != nil {
			logger.Errorf(ctx, "trySoraRequest panic recovered - channelId: %d, error: %v", channelId, r)
			statusCode = http.StatusInternalServerError
			errorMessage = "Internal server error: request panic"
			success = false
		}
	}()

	controller.DirectRelaySoraVideo(c, meta)

	// 记录响应信息
	statusCode = rec.statusCode
	logger.Debugf(ctx, "trySoraRequest response - channelId: %d, statusCode: %d, bodySize: %d",
		channelId, statusCode, rec.body.Len())

	// 检查响应状态码
	if statusCode >= 400 {
		// 提取错误消息
		responseBody := rec.body.String()
		errorMessage = extractErrorMessage(responseBody)

		logger.Debugf(ctx, "trySoraRequest FAILED - channelId: %d, statusCode: %d, error: %s",
			channelId, statusCode, truncateString(errorMessage, 100))
		return false, statusCode, errorMessage
	}

	// 成功时写入响应
	if err := writeSuccessResponse(originalWriter, rec); err != nil {
		logger.Errorf(ctx, "trySoraRequest: failed to write success response - channelId: %d, error: %v", channelId, err)
		return false, http.StatusInternalServerError, "Failed to write response"
	}

	logger.Debugf(ctx, "trySoraRequest SUCCESS - channelId: %d, statusCode: %d", channelId, statusCode)
	return true, statusCode, ""
}

// newResponseRecorder 创建新的响应记录器
func newResponseRecorder(original gin.ResponseWriter) *responseRecorder {
	return &responseRecorder{
		ResponseWriter: original,
		statusCode:     200,
		body:           bytes.NewBuffer(nil),
	}
}

// writeSuccessResponse 写入成功响应到原始ResponseWriter
func writeSuccessResponse(writer gin.ResponseWriter, rec *responseRecorder) error {
	// 设置状态码
	writer.WriteHeader(rec.statusCode)

	// 复制响应头
	for k, v := range rec.Header() {
		writer.Header()[k] = v
	}

	// 写入响应体
	if _, err := writer.Write(rec.body.Bytes()); err != nil {
		return fmt.Errorf("failed to write response body: %w", err)
	}

	return nil
}

// extractErrorMessage 从响应体中提取错误消息
func extractErrorMessage(responseBody string) string {
	if responseBody == "" {
		return "Request failed"
	}

	// 防止过长的响应体造成内存问题，限制解析长度
	const maxParseLength = 2048
	parseBody := responseBody
	if len(responseBody) > maxParseLength {
		parseBody = responseBody[:maxParseLength]
	}

	// 快速检查是否可能是JSON格式
	trimmed := strings.TrimSpace(parseBody)
	if !strings.HasPrefix(trimmed, "{") || !strings.HasSuffix(trimmed, "}") {
		return truncateString(responseBody, 200)
	}

	// 尝试解析JSON响应
	var errorResponse map[string]interface{}
	if err := json.Unmarshal([]byte(parseBody), &errorResponse); err != nil {
		// JSON解析失败，返回截取的原始内容
		return truncateString(responseBody, 200)
	}

	// 尝试提取错误消息，按优先级排序
	if msg := extractFromErrorObject(errorResponse); msg != "" {
		return msg
	}

	if msg := extractFromDirectFields(errorResponse); msg != "" {
		return msg
	}

	// 如果都没找到，返回截取的原始内容
	return truncateString(responseBody, 200)
}

// extractFromErrorObject 从标准的error对象中提取消息
func extractFromErrorObject(errorResponse map[string]interface{}) string {
	errorObj, ok := errorResponse["error"].(map[string]interface{})
	if !ok {
		return ""
	}

	// 优先返回message字段
	if message, ok := errorObj["message"].(string); ok && message != "" {
		return sanitizeErrorMessage(message)
	}

	// 其次返回code字段
	if code, ok := errorObj["code"].(string); ok && code != "" {
		return sanitizeErrorMessage(code)
	}

	// 检查type字段
	if errorType, ok := errorObj["type"].(string); ok && errorType != "" {
		return sanitizeErrorMessage(errorType)
	}

	return ""
}

// extractFromDirectFields 从响应对象的直接字段中提取消息
func extractFromDirectFields(errorResponse map[string]interface{}) string {
	// 检查常见的错误字段
	fields := []string{"message", "detail", "error_description", "description"}

	for _, field := range fields {
		if value, ok := errorResponse[field].(string); ok && value != "" {
			return sanitizeErrorMessage(value)
		}
	}

	return ""
}

// sanitizeErrorMessage 清理错误消息，防止恶意内容
func sanitizeErrorMessage(message string) string {
	// 限制消息长度，防止日志攻击
	const maxMessageLength = 500
	if len(message) > maxMessageLength {
		message = message[:maxMessageLength] + "..."
	}

	// 移除控制字符，防止日志注入
	message = strings.ReplaceAll(message, "\n", " ")
	message = strings.ReplaceAll(message, "\r", " ")
	message = strings.ReplaceAll(message, "\t", " ")

	return strings.TrimSpace(message)
}

// truncateString 截取字符串到指定长度
func truncateString(s string, maxLen int) string {
	if len(s) <= maxLen {
		return s
	}
	return s[:maxLen] + "..."
}

// writeLastSoraFailureResponse 写入最后失败的响应到客户端
func writeLastSoraFailureResponse(c *gin.Context, statusCode int) {
	ctx := c.Request.Context()
	meta := util.GetRelayMeta(c)
	channelId := c.GetInt("channel_id")

	logger.Debugf(ctx, "writeLastSoraFailureResponse - channelId: %d, statusCode: %d", channelId, statusCode)

	// 重新获取请求体
	requestBody, err := common.GetRequestBody(c)
	if err != nil {
		logger.Errorf(ctx, "Failed to get request body for final response: %v", err)
		c.JSON(statusCode, gin.H{"error": "Request failed"})
		return
	}
	c.Request.Body = io.NopCloser(bytes.NewBuffer(requestBody))

	// 直接调用 DirectRelaySoraVideo 让它写入错误响应
	controller.DirectRelaySoraVideo(c, meta)
}

// recordSoraFailedLog 记录Sora失败请求的日志
func recordSoraFailedLog(ctx context.Context, c *gin.Context, statusCode int, channelHistory []int) {
	// 这里可以添加特定的日志记录逻辑
	userId := c.GetInt("id")
	modelName := c.GetString("original_model")
	logger.Errorf(ctx, "Sora request failed - userId: %d, model: %s, statusCode: %d, channelHistory: %v",
		userId, modelName, statusCode, channelHistory)
>>>>>>> e909b217
}<|MERGE_RESOLUTION|>--- conflicted
+++ resolved
@@ -1913,50 +1913,6 @@
 
 }
 
-<<<<<<< HEAD
-func relayGeminiHelper(c *gin.Context, relayMode int) *model.ErrorWithStatusCode {
-	if relayMode == relayconstant.RelayModeGeminiGenerateContent || relayMode == relayconstant.RelayModeGeminiStreamGenerateContent {
-		return controller.RelayGeminiNative(c)
-	}
-	return nil
-}
-func RelayGemini(c *gin.Context) {
-	ctx := c.Request.Context()
-	channelId := c.GetInt("channel_id")
-	userId := c.GetInt("id")
-	relayMode := c.GetInt("relay_mode")
-	geminiErr := relayGeminiHelper(c, relayMode)
-
-	if geminiErr == nil {
-		return
-	}
-
-	lastFailedChannelId := channelId
-	channelName := c.GetString("channel_name")
-	group := c.GetString("group")
-	retryTimes := config.RetryTimes
-	if !shouldRetry(c, geminiErr.StatusCode, geminiErr.Error.Message) {
-		logger.Errorf(ctx, "Gemini relay error happen, status code is %d, won't retry in this case", geminiErr.StatusCode)
-		retryTimes = 0
-	}
-
-	for i := retryTimes; i > 0; i-- {
-		channel, err := dbmodel.CacheGetRandomSatisfiedChannel(group, c.GetString("original_model"), i != retryTimes)
-		if err != nil {
-			logger.Errorf(ctx, "CacheGetRandomSatisfiedChannel failed: %s", err.Error())
-			break
-		}
-		if channel.Id == lastFailedChannelId {
-			continue
-		}
-		logger.Infof(ctx, "Using channel #%d to retry Gemini request (remain times %d)", channel.Id, i)
-
-		middleware.SetupContextForSelectedChannel(c, channel, c.GetString("original_model"))
-		requestBody, err := common.GetRequestBody(c)
-		c.Request.Body = io.NopCloser(bytes.NewBuffer(requestBody))
-		geminiErr = relayGeminiHelper(c, relayMode)
-		if geminiErr == nil {
-=======
 func RelayRunway(c *gin.Context) {
 	ctx := c.Request.Context()
 	requestID := c.GetHeader("X-Request-ID")
@@ -2329,12 +2285,308 @@
 			logger.Infof(ctx, "RelaySoraVideo retry %d/%d SUCCESS on channel #%d", retryTimes-i+1, retryTimes, channel.Id)
 			// 成功时记录渠道历史到上下文中
 			c.Set("admin_channel_history", channelHistory)
->>>>>>> e909b217
 			return
 		}
 
 		channelId = c.GetInt("channel_id")
-<<<<<<< HEAD
+
+		channelName = c.GetString("channel_name")
+		logger.Errorf(ctx, "RelaySoraVideo retry %d/%d FAILED on channel #%d (%s) - statusCode: %d, error: %s",
+			retryTimes-i+1, retryTimes, channelId, channelName, statusCode, retryErrorMessage)
+
+		keyIndex := c.GetInt("key_index")
+		go processChannelRelayError(ctx, userId, channelId, channelName, keyIndex, &model.ErrorWithStatusCode{
+			StatusCode: statusCode,
+			Error:      model.Error{Message: retryErrorMessage},
+		}, modelName)
+
+		// 检查这次失败是否还应该继续重试
+		if !shouldRetry(c, statusCode, retryErrorMessage) {
+			logger.Errorf(ctx, "Retry encountered non-retryable error, status code is %d, stopping retries", statusCode)
+			writeLastSoraFailureResponse(c, statusCode)
+			return
+		}
+	}
+
+	// 所有重试都失败后，写入最后一次失败的响应
+	logger.Errorf(ctx, "RelaySoraVideo ALL RETRIES FAILED - userId: %d, final statusCode: %d", userId, statusCode)
+	// 失败时记录渠道历史到上下文中
+	c.Set("admin_channel_history", channelHistory)
+
+	// 记录Sora失败请求的日志
+	recordSoraFailedLog(ctx, c, statusCode, channelHistory)
+
+	writeLastSoraFailureResponse(c, statusCode)
+}
+
+// trySoraRequest 尝试执行 Sora 请求，返回是否成功、状态码和错误消息
+func trySoraRequest(c *gin.Context) (success bool, statusCode int, errorMessage string) {
+	ctx := c.Request.Context()
+	channelId := c.GetInt("channel_id")
+
+	// 记录请求开始
+	logger.Debugf(ctx, "trySoraRequest start - channelId: %d", channelId)
+
+	// 获取meta信息，进行空值检查
+	meta := util.GetRelayMeta(c)
+	if meta == nil {
+		logger.Errorf(ctx, "trySoraRequest: failed to get relay meta for channelId: %d", channelId)
+		return false, http.StatusInternalServerError, "Internal server error: missing relay meta"
+	}
+
+	// 保存和替换ResponseWriter
+	originalWriter := c.Writer
+	rec := newResponseRecorder(originalWriter)
+	c.Writer = rec
+
+	// 使用defer确保ResponseWriter始终被恢复
+	defer func() {
+		c.Writer = originalWriter
+	}()
+
+	// 调用原始函数，捕获可能的panic
+	defer func() {
+		if r := recover(); r != nil {
+			logger.Errorf(ctx, "trySoraRequest panic recovered - channelId: %d, error: %v", channelId, r)
+			statusCode = http.StatusInternalServerError
+			errorMessage = "Internal server error: request panic"
+			success = false
+		}
+	}()
+
+	controller.DirectRelaySoraVideo(c, meta)
+
+	// 记录响应信息
+	statusCode = rec.statusCode
+	logger.Debugf(ctx, "trySoraRequest response - channelId: %d, statusCode: %d, bodySize: %d",
+		channelId, statusCode, rec.body.Len())
+
+	// 检查响应状态码
+	if statusCode >= 400 {
+		// 提取错误消息
+		responseBody := rec.body.String()
+		errorMessage = extractErrorMessage(responseBody)
+
+		logger.Debugf(ctx, "trySoraRequest FAILED - channelId: %d, statusCode: %d, error: %s",
+			channelId, statusCode, truncateString(errorMessage, 100))
+		return false, statusCode, errorMessage
+	}
+
+	// 成功时写入响应
+	if err := writeSuccessResponse(originalWriter, rec); err != nil {
+		logger.Errorf(ctx, "trySoraRequest: failed to write success response - channelId: %d, error: %v", channelId, err)
+		return false, http.StatusInternalServerError, "Failed to write response"
+	}
+
+	logger.Debugf(ctx, "trySoraRequest SUCCESS - channelId: %d, statusCode: %d", channelId, statusCode)
+	return true, statusCode, ""
+}
+
+// newResponseRecorder 创建新的响应记录器
+func newResponseRecorder(original gin.ResponseWriter) *responseRecorder {
+	return &responseRecorder{
+		ResponseWriter: original,
+		statusCode:     200,
+		body:           bytes.NewBuffer(nil),
+	}
+}
+
+// writeSuccessResponse 写入成功响应到原始ResponseWriter
+func writeSuccessResponse(writer gin.ResponseWriter, rec *responseRecorder) error {
+	// 设置状态码
+	writer.WriteHeader(rec.statusCode)
+
+	// 复制响应头
+	for k, v := range rec.Header() {
+		writer.Header()[k] = v
+	}
+
+	// 写入响应体
+	if _, err := writer.Write(rec.body.Bytes()); err != nil {
+		return fmt.Errorf("failed to write response body: %w", err)
+	}
+
+	return nil
+}
+
+// extractErrorMessage 从响应体中提取错误消息
+func extractErrorMessage(responseBody string) string {
+	if responseBody == "" {
+		return "Request failed"
+	}
+
+	// 防止过长的响应体造成内存问题，限制解析长度
+	const maxParseLength = 2048
+	parseBody := responseBody
+	if len(responseBody) > maxParseLength {
+		parseBody = responseBody[:maxParseLength]
+	}
+
+	// 快速检查是否可能是JSON格式
+	trimmed := strings.TrimSpace(parseBody)
+	if !strings.HasPrefix(trimmed, "{") || !strings.HasSuffix(trimmed, "}") {
+		return truncateString(responseBody, 200)
+	}
+
+	// 尝试解析JSON响应
+	var errorResponse map[string]interface{}
+	if err := json.Unmarshal([]byte(parseBody), &errorResponse); err != nil {
+		// JSON解析失败，返回截取的原始内容
+		return truncateString(responseBody, 200)
+	}
+
+	// 尝试提取错误消息，按优先级排序
+	if msg := extractFromErrorObject(errorResponse); msg != "" {
+		return msg
+	}
+
+	if msg := extractFromDirectFields(errorResponse); msg != "" {
+		return msg
+	}
+
+	// 如果都没找到，返回截取的原始内容
+	return truncateString(responseBody, 200)
+}
+
+// extractFromErrorObject 从标准的error对象中提取消息
+func extractFromErrorObject(errorResponse map[string]interface{}) string {
+	errorObj, ok := errorResponse["error"].(map[string]interface{})
+	if !ok {
+		return ""
+	}
+
+	// 优先返回message字段
+	if message, ok := errorObj["message"].(string); ok && message != "" {
+		return sanitizeErrorMessage(message)
+	}
+
+	// 其次返回code字段
+	if code, ok := errorObj["code"].(string); ok && code != "" {
+		return sanitizeErrorMessage(code)
+	}
+
+	// 检查type字段
+	if errorType, ok := errorObj["type"].(string); ok && errorType != "" {
+		return sanitizeErrorMessage(errorType)
+	}
+
+	return ""
+}
+
+// extractFromDirectFields 从响应对象的直接字段中提取消息
+func extractFromDirectFields(errorResponse map[string]interface{}) string {
+	// 检查常见的错误字段
+	fields := []string{"message", "detail", "error_description", "description"}
+
+	for _, field := range fields {
+		if value, ok := errorResponse[field].(string); ok && value != "" {
+			return sanitizeErrorMessage(value)
+		}
+	}
+
+	return ""
+}
+
+// sanitizeErrorMessage 清理错误消息，防止恶意内容
+func sanitizeErrorMessage(message string) string {
+	// 限制消息长度，防止日志攻击
+	const maxMessageLength = 500
+	if len(message) > maxMessageLength {
+		message = message[:maxMessageLength] + "..."
+	}
+
+	// 移除控制字符，防止日志注入
+	message = strings.ReplaceAll(message, "\n", " ")
+	message = strings.ReplaceAll(message, "\r", " ")
+	message = strings.ReplaceAll(message, "\t", " ")
+
+	return strings.TrimSpace(message)
+}
+
+// truncateString 截取字符串到指定长度
+func truncateString(s string, maxLen int) string {
+	if len(s) <= maxLen {
+		return s
+	}
+	return s[:maxLen] + "..."
+}
+
+// writeLastSoraFailureResponse 写入最后失败的响应到客户端
+func writeLastSoraFailureResponse(c *gin.Context, statusCode int) {
+	ctx := c.Request.Context()
+	meta := util.GetRelayMeta(c)
+	channelId := c.GetInt("channel_id")
+
+	logger.Debugf(ctx, "writeLastSoraFailureResponse - channelId: %d, statusCode: %d", channelId, statusCode)
+
+	// 重新获取请求体
+	requestBody, err := common.GetRequestBody(c)
+	if err != nil {
+		logger.Errorf(ctx, "Failed to get request body for final response: %v", err)
+		c.JSON(statusCode, gin.H{"error": "Request failed"})
+		return
+	}
+	c.Request.Body = io.NopCloser(bytes.NewBuffer(requestBody))
+
+	// 直接调用 DirectRelaySoraVideo 让它写入错误响应
+	controller.DirectRelaySoraVideo(c, meta)
+}
+
+// recordSoraFailedLog 记录Sora失败请求的日志
+func recordSoraFailedLog(ctx context.Context, c *gin.Context, statusCode int, channelHistory []int) {
+	// 这里可以添加特定的日志记录逻辑
+	userId := c.GetInt("id")
+	modelName := c.GetString("original_model")
+	logger.Errorf(ctx, "Sora request failed - userId: %d, model: %s, statusCode: %d, channelHistory: %v",
+		userId, modelName, statusCode, channelHistory)
+}
+
+func relayGeminiHelper(c *gin.Context, relayMode int) *model.ErrorWithStatusCode {
+	if relayMode == relayconstant.RelayModeGeminiGenerateContent || relayMode == relayconstant.RelayModeGeminiStreamGenerateContent {
+		return controller.RelayGeminiNative(c)
+	}
+	return nil
+}
+func RelayGemini(c *gin.Context) {
+	ctx := c.Request.Context()
+	channelId := c.GetInt("channel_id")
+	userId := c.GetInt("id")
+	relayMode := c.GetInt("relay_mode")
+	geminiErr := relayGeminiHelper(c, relayMode)
+
+	if geminiErr == nil {
+		return
+	}
+
+	lastFailedChannelId := channelId
+	channelName := c.GetString("channel_name")
+	group := c.GetString("group")
+	retryTimes := config.RetryTimes
+	if !shouldRetry(c, geminiErr.StatusCode, geminiErr.Error.Message) {
+		logger.Errorf(ctx, "Gemini relay error happen, status code is %d, won't retry in this case", geminiErr.StatusCode)
+		retryTimes = 0
+	}
+
+	for i := retryTimes; i > 0; i-- {
+		channel, err := dbmodel.CacheGetRandomSatisfiedChannel(group, c.GetString("original_model"), i != retryTimes)
+		if err != nil {
+			logger.Errorf(ctx, "CacheGetRandomSatisfiedChannel failed: %s", err.Error())
+			break
+		}
+		if channel.Id == lastFailedChannelId {
+			continue
+		}
+		logger.Infof(ctx, "Using channel #%d to retry Gemini request (remain times %d)", channel.Id, i)
+
+		middleware.SetupContextForSelectedChannel(c, channel, c.GetString("original_model"))
+		requestBody, err := common.GetRequestBody(c)
+		c.Request.Body = io.NopCloser(bytes.NewBuffer(requestBody))
+		geminiErr = relayGeminiHelper(c, relayMode)
+		if geminiErr == nil {
+			return
+		}
+
+		channelId = c.GetInt("channel_id")
 		lastFailedChannelId = channelId
 		channelName = c.GetString("channel_name")
 		go processChannelRelayError(ctx, userId, channelId, channelName, geminiErr)
@@ -2349,256 +2601,4 @@
 			},
 		})
 	}
-=======
-
-		channelName = c.GetString("channel_name")
-		logger.Errorf(ctx, "RelaySoraVideo retry %d/%d FAILED on channel #%d (%s) - statusCode: %d, error: %s",
-			retryTimes-i+1, retryTimes, channelId, channelName, statusCode, retryErrorMessage)
-
-		keyIndex := c.GetInt("key_index")
-		go processChannelRelayError(ctx, userId, channelId, channelName, keyIndex, &model.ErrorWithStatusCode{
-			StatusCode: statusCode,
-			Error:      model.Error{Message: retryErrorMessage},
-		}, modelName)
-
-		// 检查这次失败是否还应该继续重试
-		if !shouldRetry(c, statusCode, retryErrorMessage) {
-			logger.Errorf(ctx, "Retry encountered non-retryable error, status code is %d, stopping retries", statusCode)
-			writeLastSoraFailureResponse(c, statusCode)
-			return
-		}
-	}
-
-	// 所有重试都失败后，写入最后一次失败的响应
-	logger.Errorf(ctx, "RelaySoraVideo ALL RETRIES FAILED - userId: %d, final statusCode: %d", userId, statusCode)
-	// 失败时记录渠道历史到上下文中
-	c.Set("admin_channel_history", channelHistory)
-
-	// 记录Sora失败请求的日志
-	recordSoraFailedLog(ctx, c, statusCode, channelHistory)
-
-	writeLastSoraFailureResponse(c, statusCode)
-}
-
-// trySoraRequest 尝试执行 Sora 请求，返回是否成功、状态码和错误消息
-func trySoraRequest(c *gin.Context) (success bool, statusCode int, errorMessage string) {
-	ctx := c.Request.Context()
-	channelId := c.GetInt("channel_id")
-
-	// 记录请求开始
-	logger.Debugf(ctx, "trySoraRequest start - channelId: %d", channelId)
-
-	// 获取meta信息，进行空值检查
-	meta := util.GetRelayMeta(c)
-	if meta == nil {
-		logger.Errorf(ctx, "trySoraRequest: failed to get relay meta for channelId: %d", channelId)
-		return false, http.StatusInternalServerError, "Internal server error: missing relay meta"
-	}
-
-	// 保存和替换ResponseWriter
-	originalWriter := c.Writer
-	rec := newResponseRecorder(originalWriter)
-	c.Writer = rec
-
-	// 使用defer确保ResponseWriter始终被恢复
-	defer func() {
-		c.Writer = originalWriter
-	}()
-
-	// 调用原始函数，捕获可能的panic
-	defer func() {
-		if r := recover(); r != nil {
-			logger.Errorf(ctx, "trySoraRequest panic recovered - channelId: %d, error: %v", channelId, r)
-			statusCode = http.StatusInternalServerError
-			errorMessage = "Internal server error: request panic"
-			success = false
-		}
-	}()
-
-	controller.DirectRelaySoraVideo(c, meta)
-
-	// 记录响应信息
-	statusCode = rec.statusCode
-	logger.Debugf(ctx, "trySoraRequest response - channelId: %d, statusCode: %d, bodySize: %d",
-		channelId, statusCode, rec.body.Len())
-
-	// 检查响应状态码
-	if statusCode >= 400 {
-		// 提取错误消息
-		responseBody := rec.body.String()
-		errorMessage = extractErrorMessage(responseBody)
-
-		logger.Debugf(ctx, "trySoraRequest FAILED - channelId: %d, statusCode: %d, error: %s",
-			channelId, statusCode, truncateString(errorMessage, 100))
-		return false, statusCode, errorMessage
-	}
-
-	// 成功时写入响应
-	if err := writeSuccessResponse(originalWriter, rec); err != nil {
-		logger.Errorf(ctx, "trySoraRequest: failed to write success response - channelId: %d, error: %v", channelId, err)
-		return false, http.StatusInternalServerError, "Failed to write response"
-	}
-
-	logger.Debugf(ctx, "trySoraRequest SUCCESS - channelId: %d, statusCode: %d", channelId, statusCode)
-	return true, statusCode, ""
-}
-
-// newResponseRecorder 创建新的响应记录器
-func newResponseRecorder(original gin.ResponseWriter) *responseRecorder {
-	return &responseRecorder{
-		ResponseWriter: original,
-		statusCode:     200,
-		body:           bytes.NewBuffer(nil),
-	}
-}
-
-// writeSuccessResponse 写入成功响应到原始ResponseWriter
-func writeSuccessResponse(writer gin.ResponseWriter, rec *responseRecorder) error {
-	// 设置状态码
-	writer.WriteHeader(rec.statusCode)
-
-	// 复制响应头
-	for k, v := range rec.Header() {
-		writer.Header()[k] = v
-	}
-
-	// 写入响应体
-	if _, err := writer.Write(rec.body.Bytes()); err != nil {
-		return fmt.Errorf("failed to write response body: %w", err)
-	}
-
-	return nil
-}
-
-// extractErrorMessage 从响应体中提取错误消息
-func extractErrorMessage(responseBody string) string {
-	if responseBody == "" {
-		return "Request failed"
-	}
-
-	// 防止过长的响应体造成内存问题，限制解析长度
-	const maxParseLength = 2048
-	parseBody := responseBody
-	if len(responseBody) > maxParseLength {
-		parseBody = responseBody[:maxParseLength]
-	}
-
-	// 快速检查是否可能是JSON格式
-	trimmed := strings.TrimSpace(parseBody)
-	if !strings.HasPrefix(trimmed, "{") || !strings.HasSuffix(trimmed, "}") {
-		return truncateString(responseBody, 200)
-	}
-
-	// 尝试解析JSON响应
-	var errorResponse map[string]interface{}
-	if err := json.Unmarshal([]byte(parseBody), &errorResponse); err != nil {
-		// JSON解析失败，返回截取的原始内容
-		return truncateString(responseBody, 200)
-	}
-
-	// 尝试提取错误消息，按优先级排序
-	if msg := extractFromErrorObject(errorResponse); msg != "" {
-		return msg
-	}
-
-	if msg := extractFromDirectFields(errorResponse); msg != "" {
-		return msg
-	}
-
-	// 如果都没找到，返回截取的原始内容
-	return truncateString(responseBody, 200)
-}
-
-// extractFromErrorObject 从标准的error对象中提取消息
-func extractFromErrorObject(errorResponse map[string]interface{}) string {
-	errorObj, ok := errorResponse["error"].(map[string]interface{})
-	if !ok {
-		return ""
-	}
-
-	// 优先返回message字段
-	if message, ok := errorObj["message"].(string); ok && message != "" {
-		return sanitizeErrorMessage(message)
-	}
-
-	// 其次返回code字段
-	if code, ok := errorObj["code"].(string); ok && code != "" {
-		return sanitizeErrorMessage(code)
-	}
-
-	// 检查type字段
-	if errorType, ok := errorObj["type"].(string); ok && errorType != "" {
-		return sanitizeErrorMessage(errorType)
-	}
-
-	return ""
-}
-
-// extractFromDirectFields 从响应对象的直接字段中提取消息
-func extractFromDirectFields(errorResponse map[string]interface{}) string {
-	// 检查常见的错误字段
-	fields := []string{"message", "detail", "error_description", "description"}
-
-	for _, field := range fields {
-		if value, ok := errorResponse[field].(string); ok && value != "" {
-			return sanitizeErrorMessage(value)
-		}
-	}
-
-	return ""
-}
-
-// sanitizeErrorMessage 清理错误消息，防止恶意内容
-func sanitizeErrorMessage(message string) string {
-	// 限制消息长度，防止日志攻击
-	const maxMessageLength = 500
-	if len(message) > maxMessageLength {
-		message = message[:maxMessageLength] + "..."
-	}
-
-	// 移除控制字符，防止日志注入
-	message = strings.ReplaceAll(message, "\n", " ")
-	message = strings.ReplaceAll(message, "\r", " ")
-	message = strings.ReplaceAll(message, "\t", " ")
-
-	return strings.TrimSpace(message)
-}
-
-// truncateString 截取字符串到指定长度
-func truncateString(s string, maxLen int) string {
-	if len(s) <= maxLen {
-		return s
-	}
-	return s[:maxLen] + "..."
-}
-
-// writeLastSoraFailureResponse 写入最后失败的响应到客户端
-func writeLastSoraFailureResponse(c *gin.Context, statusCode int) {
-	ctx := c.Request.Context()
-	meta := util.GetRelayMeta(c)
-	channelId := c.GetInt("channel_id")
-
-	logger.Debugf(ctx, "writeLastSoraFailureResponse - channelId: %d, statusCode: %d", channelId, statusCode)
-
-	// 重新获取请求体
-	requestBody, err := common.GetRequestBody(c)
-	if err != nil {
-		logger.Errorf(ctx, "Failed to get request body for final response: %v", err)
-		c.JSON(statusCode, gin.H{"error": "Request failed"})
-		return
-	}
-	c.Request.Body = io.NopCloser(bytes.NewBuffer(requestBody))
-
-	// 直接调用 DirectRelaySoraVideo 让它写入错误响应
-	controller.DirectRelaySoraVideo(c, meta)
-}
-
-// recordSoraFailedLog 记录Sora失败请求的日志
-func recordSoraFailedLog(ctx context.Context, c *gin.Context, statusCode int, channelHistory []int) {
-	// 这里可以添加特定的日志记录逻辑
-	userId := c.GetInt("id")
-	modelName := c.GetString("original_model")
-	logger.Errorf(ctx, "Sora request failed - userId: %d, model: %s, statusCode: %d, channelHistory: %v",
-		userId, modelName, statusCode, channelHistory)
->>>>>>> e909b217
 }