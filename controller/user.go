--- conflicted
+++ resolved
@@ -6,8 +6,6 @@
 	"net/http"
 	"strconv"
 	"time"
-
-	"github.com/songquanpeng/one-api/common"
 	"github.com/songquanpeng/one-api/common/config"
 	"github.com/songquanpeng/one-api/common/helper"
 	"github.com/songquanpeng/one-api/model"
@@ -198,7 +196,6 @@
 }
 
 func GetAllUsers(c *gin.Context) {
-<<<<<<< HEAD
 	page, _ := strconv.Atoi(c.Query("page"))
 	if page < 0 {
 		page = 0
@@ -224,29 +221,6 @@
 		},
 	})
 	return
-=======
-    p, _ := strconv.Atoi(c.Query("p"))
-    if p < 0 {
-        p = 0
-    }
-    
-    order := c.DefaultQuery("order", "")
-    users, err := model.GetAllUsers(p*config.ItemsPerPage, config.ItemsPerPage, order)
-	
-    if err != nil {
-        c.JSON(http.StatusOK, gin.H{
-            "success": false,
-            "message": err.Error(),
-        })
-        return
-    }
-    
-    c.JSON(http.StatusOK, gin.H{
-        "success": true,
-        "message": "",
-        "data":    users,
-    })
->>>>>>> 4ae311e9
 }
 
 func SearchUsers(c *gin.Context) {
