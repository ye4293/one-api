--- conflicted
+++ resolved
@@ -16,19 +16,6 @@
 	if requestBody != nil {
 		return requestBody.([]byte), nil
 	}
-<<<<<<< HEAD
-	requestBody, err := io.ReadAll(c.Request.Body)
-	if err != nil {
-		return nil, err
-	}
-	_ = c.Request.Body.Close()
-	c.Set(KeyRequestBody, requestBody)
-	return requestBody.([]byte), nil
-}
-
-func UnmarshalBodyReusable(c *gin.Context, v any) error {
-=======
->>>>>>> 6f51fd33
 	requestBody, err := io.ReadAll(c.Request.Body)
 	if err != nil {
 		return nil, err
